--- conflicted
+++ resolved
@@ -242,11 +242,9 @@
   )
 
 lazy val managedJVM = managed.jvm
-  .settings(dottySettings)
   .settings(mimaSettings(failOnProblem = false))
 
 lazy val managedJS = managed.js
-  .settings(dottySettings)
 
 lazy val managedNative = managed.native
   .settings(nativeSettings)
@@ -267,12 +265,10 @@
   .enablePlugins(BuildInfoPlugin)
 
 lazy val managedTestsJVM = managedTests.jvm
-  .settings(dottySettings)
   .configure(_.enablePlugins(JCStressPlugin))
   .settings(replSettings)
 
 lazy val managedTestsJS = managedTests.js
-  .settings(dottySettings)
   .settings(
     scalacOptions ++= {
       if (scalaVersion.value == Scala3) {
@@ -318,8 +314,8 @@
   .settings(macroDefinitionSettings)
   .settings(macroExpansionSettings)
 
-lazy val internalMacrosJVM    = internalMacros.jvm.settings(dottySettings)
-lazy val internalMacrosJS     = internalMacros.js.settings(dottySettings)
+lazy val internalMacrosJVM    = internalMacros.jvm
+lazy val internalMacrosJS     = internalMacros.js
 lazy val internalMacrosNative = internalMacros.native.settings(nativeSettings)
 
 lazy val streams = crossProject(JSPlatform, JVMPlatform, NativePlatform)
@@ -431,11 +427,9 @@
   .settings(macroExpansionSettings)
   .enablePlugins(BuildInfoPlugin)
 
-<<<<<<< HEAD
-lazy val testTestsJVM = testTests.jvm.settings(dottySettings)
+lazy val testTestsJVM = testTests.jvm
 
 lazy val testTestsJS = testTests.js
-  .settings(dottySettings)
   .settings(
     scalacOptions ++= {
       if (scalaVersion.value == Scala3) {
@@ -444,15 +438,10 @@
         // Temporarily disable warning to use `MacrotaskExecutor` https://github.com/zio/zio/issues/6308
         List("-P:scalajs:nowarnGlobalExecutionContext")
       }
-    }
-=======
-lazy val testTestsJVM = testTests.jvm
-lazy val testTestsJS = testTests.js
-  .settings(
+    },
     libraryDependencies ++= List(
       ("org.scala-js" %%% "scalajs-java-securerandom" % "1.0.0").cross(CrossVersion.for3Use2_13)
     )
->>>>>>> da636a23
   )
 
 lazy val testMagnolia = crossProject(JVMPlatform, JSPlatform)
@@ -684,7 +673,6 @@
     publish / skip := true,
     libraryDependencies ++=
       Seq(
-<<<<<<< HEAD
         "co.fs2"                    %% "fs2-core"        % fs2Version,
         "com.google.code.findbugs"   % "jsr305"          % "3.0.2",
         "com.twitter"               %% "util-core"       % "21.9.0",
@@ -698,26 +686,9 @@
         "org.scala-lang"             % "scala-reflect"   % scalaVersion.value,
         "org.typelevel"             %% "cats-effect"     % catsEffectVersion,
         "org.typelevel"             %% "cats-effect-std" % catsEffectVersion,
-        "org.scalacheck"            %% "scalacheck"      % "1.15.4",
+        "org.scalacheck"            %% "scalacheck"      % "1.16.0",
         "qa.hedgehog"               %% "hedgehog-core"   % "0.7.0",
         "com.github.japgolly.nyaya" %% "nyaya-gen"       % "0.10.0"
-=======
-        "co.fs2"                    %% "fs2-core"       % "2.5.10",
-        "com.google.code.findbugs"   % "jsr305"         % "3.0.2",
-        "com.twitter"               %% "util-core"      % "21.9.0",
-        "com.typesafe.akka"         %% "akka-stream"    % "2.6.16",
-        "io.monix"                  %% "monix"          % "3.4.0",
-        "io.projectreactor"          % "reactor-core"   % "3.4.11",
-        "io.reactivex.rxjava2"       % "rxjava"         % "2.2.21",
-        "org.jctools"                % "jctools-core"   % "3.3.0",
-        "org.ow2.asm"                % "asm"            % "9.2",
-        "org.scala-lang"             % "scala-compiler" % scalaVersion.value % Provided,
-        "org.scala-lang"             % "scala-reflect"  % scalaVersion.value,
-        "org.typelevel"             %% "cats-effect"    % "2.5.4",
-        "org.scalacheck"            %% "scalacheck"     % "1.16.0",
-        "qa.hedgehog"               %% "hedgehog-core"  % "0.7.0",
-        "com.github.japgolly.nyaya" %% "nyaya-gen"      % "0.10.0"
->>>>>>> da636a23
       ),
     unusedCompileDependenciesFilter -= libraryDependencies.value
       .map(moduleid =>
