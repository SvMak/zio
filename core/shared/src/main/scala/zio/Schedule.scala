--- conflicted
+++ resolved
@@ -41,14 +41,9 @@
  * schedules. * Sequence. This concatenates the intervals of one schedule onto
  * another.
  *
-<<<<<<< HEAD
- * In addition, schedule inputs and outputs can be transformed, filtered (to terminate a
- * schedule early in response to some input or output), and so forth.
-=======
  * In addition, schedule inputs and outputs can be transformed, filtered (to
  * terminate a schedule early in response to some input or output), and so
  * forth.
->>>>>>> 26bd9d6e
  *
  * A variety of other operators exist for transforming and combining schedules,
  * and the companion object for `Schedule` contains all common types of
@@ -232,8 +227,8 @@
     addDelayZIO(out => ZIO.succeed(f(out)))
 
   /**
-   * Returns a new schedule with the given effectfully computed delay added to every interval
-   * defined by this schedule.
+   * Returns a new schedule with the given effectfully computed delay added to
+   * every interval defined by this schedule.
    */
   @deprecated("use addDelayZIO", "2.0.0")
   def addDelayM[Env1 <: Env](f: Out => URIO[Env1, Duration])(implicit
@@ -315,9 +310,9 @@
     checkZIO(test)
 
   /**
-   * Returns a new schedule that passes each input and output of this schedule to the specified
-   * function, and then determines whether or not to continue based on the return value of the
-   * function.
+   * Returns a new schedule that passes each input and output of this schedule
+   * to the specified function, and then determines whether or not to continue
+   * based on the return value of the function.
    */
   def checkZIO[Env1 <: Env, In1 <: In](
     test: (In1, Out) => URIO[Env1, Boolean]
@@ -354,13 +349,8 @@
     that >>> self
 
   /**
-<<<<<<< HEAD
-   * Returns a new schedule that deals with a narrower class of inputs than this schedule.
-=======
-   * Returns a new schedule that combines this schedule with the specified
-   * schedule, merging the next intervals according to the specified merge
-   * function.
->>>>>>> 26bd9d6e
+   * Returns a new schedule that deals with a narrower class of inputs than this
+   * schedule.
    */
   def contramap[Env1 <: Env, In2](f: In2 => In)(implicit
     trace: ZTraceElement
@@ -425,8 +415,8 @@
     }
 
   /**
-   * Returns a new schedule with the specified effectfully computed delay added before the start
-   * of each interval produced by this schedule.
+   * Returns a new schedule with the specified effectfully computed delay added
+   * before the start of each interval produced by this schedule.
    */
   @deprecated("use delayedZIO", "2.0.0")
   def delayedM[Env1 <: Env](f: Duration => URIO[Env1, Duration]): Schedule.WithState[self.State, Env1, In, Out] =
@@ -458,12 +448,7 @@
     dimapZIO(f, g)
 
   /**
-<<<<<<< HEAD
    * Returns a new schedule that contramaps the input and maps the output.
-=======
-   * Returns a driver that can be used to step the schedule, appropriately
-   * handling sleeping.
->>>>>>> 26bd9d6e
    */
   def dimapZIO[Env1 <: Env, In2, Out2](
     f: In2 => URIO[Env1, In],
@@ -472,7 +457,8 @@
     contramapZIO(f).mapZIO(g)
 
   /**
-   * Returns a driver that can be used to step the schedule, appropriately handling sleeping.
+   * Returns a driver that can be used to step the schedule, appropriately
+   * handling sleeping.
    */
   def driver(implicit trace: ZTraceElement): URIO[Has[Clock], Schedule.Driver[self.State, Env, In, Out]] =
     Clock.driver(self)
@@ -674,8 +660,8 @@
     mapZIO(f)
 
   /**
-   * Returns a new schedule that maps the output of this schedule through the specified
-   * effectful function.
+   * Returns a new schedule that maps the output of this schedule through the
+   * specified effectful function.
    */
   def mapZIO[Env1 <: Env, Out2](f: Out => URIO[Env1, Out2]): Schedule.WithState[self.State, Env1, In, Out2] =
     new Schedule[Env1, In, Out2] {
@@ -808,8 +794,9 @@
     reconsiderZIO(f)
 
   /**
-   * Returns a new schedule that effectfully reconsiders every decision made by this schedule,
-   * possibly modifying the next interval and the output type in the process.
+   * Returns a new schedule that effectfully reconsiders every decision made by
+   * this schedule, possibly modifying the next interval and the output type in
+   * the process.
    */
   def reconsiderZIO[Env1 <: Env, In1 <: In, Out2](
     f: (State, Out, Decision) => URIO[Env1, Either[Out2, (Out2, Interval)]]
@@ -980,8 +967,8 @@
     check((in, _) => !f(in))
 
   /**
-   * Returns a new schedule that continues until the specified effectful predicate on the input
-   * evaluates to true.
+   * Returns a new schedule that continues until the specified effectful
+   * predicate on the input evaluates to true.
    */
   @deprecated("use untilInputZIO", "2.0.0")
   def untilInputM[Env1 <: Env, In1 <: In](
@@ -1006,8 +993,8 @@
     check((_, out) => !f(out))
 
   /**
-   * Returns a new schedule that continues until the specified effectful predicate on the output
-   * evaluates to true.
+   * Returns a new schedule that continues until the specified effectful
+   * predicate on the output evaluates to true.
    */
   @deprecated("use untilOutputZIO", "2.0.0")
   def untilOutputM[Env1 <: Env](f: Out => URIO[Env1, Boolean])(implicit
@@ -1044,8 +1031,8 @@
     whileInputZIO(f)
 
   /**
-   * Returns a new schedule that continues for as long the specified effectful predicate on the
-   * input evaluates to true.
+   * Returns a new schedule that continues for as long the specified effectful
+   * predicate on the input evaluates to true.
    */
   def whileInputZIO[Env1 <: Env, In1 <: In](
     f: In1 => URIO[Env1, Boolean]
@@ -1068,8 +1055,8 @@
     whileOutputZIO(f)
 
   /**
-   * Returns a new schedule that continues for as long the specified effectful predicate on the
-   * output evaluates to true.
+   * Returns a new schedule that continues for as long the specified effectful
+   * predicate on the output evaluates to true.
    */
   def whileOutputZIO[Env1 <: Env](f: Out => URIO[Env1, Boolean]): Schedule.WithState[self.State, Env1, In, Out] =
     checkZIO((_, out) => f(out))
@@ -1137,9 +1124,8 @@
     recurWhileM(f).collectAll
 
   /**
-<<<<<<< HEAD
-   * A schedule that recurs as long as the effectful condition holds,
-   * collecting all inputs into a list.
+   * A schedule that recurs as long as the effectful condition holds, collecting
+   * all inputs into a list.
    */
   def collectWhileZIO[Env, A](f: A => URIO[Env, Boolean])(implicit
     trace: ZTraceElement
@@ -1147,11 +1133,8 @@
     recurWhileZIO(f).collectAll
 
   /**
-   * A schedule that recurs until the condition f fails, collecting all inputs into a list.
-=======
    * A schedule that recurs until the condition f fails, collecting all inputs
    * into a list.
->>>>>>> 26bd9d6e
    */
   def collectUntil[A](f: A => Boolean)(implicit
     trace: ZTraceElement
@@ -1169,7 +1152,6 @@
     recurUntilM(f).collectAll
 
   /**
-<<<<<<< HEAD
    * A schedule that recurs until the effectful condition f fails, collecting
    * all inputs into a list.
    */
@@ -1179,12 +1161,8 @@
     recurUntilZIO(f).collectAll
 
   /**
-   * Takes a schedule that produces a delay, and returns a new schedule that uses this delay to
-   * further delay intervals in the resulting schedule.
-=======
    * Takes a schedule that produces a delay, and returns a new schedule that
    * uses this delay to further delay intervals in the resulting schedule.
->>>>>>> 26bd9d6e
    */
   def delayed[Env, In](schedule: Schedule[Env, In, Duration])(implicit
     trace: ZTraceElement
@@ -1206,7 +1184,8 @@
     identity[A].whileInputM(f)
 
   /**
-   * A schedule that recurs for as long as the effectful predicate evaluates to true.
+   * A schedule that recurs for as long as the effectful predicate evaluates to
+   * true.
    */
   def recurWhileZIO[Env, A](f: A => URIO[Env, Boolean]): Schedule.WithState[Unit, Env, A, A] =
     identity[A].whileInputZIO(f)
@@ -1336,7 +1315,6 @@
    * |---------action--------||action|-----|action|-----------|
    * </pre>
    */
-<<<<<<< HEAD
   def fixed(interval: Duration): Schedule.WithState[(Option[(Long, Long)], Long), Any, Any, Long] =
     new Schedule[Any, Any, Long] {
       import java.time.Duration
@@ -1346,19 +1324,6 @@
       def step(now: OffsetDateTime, in: Any, state: State)(implicit
         trace: ZTraceElement
       ): ZIO[Any, Nothing, (State, Long, Decision)] =
-=======
-  // format: on
-  def fixed(interval: Duration): Schedule[Any, Any, Long] = {
-    import Decision._
-    import java.time.Duration
-
-    final case class State(startMillis: Long, lastRun: Long)
-
-    val intervalMillis = interval.toMillis()
-
-    def loop(state: Option[State], n: Long): StepFunction[Any, Any, Long] =
-      (now: OffsetDateTime, _: Any) =>
->>>>>>> 26bd9d6e
         ZIO.succeed(state match {
           case (Some((startMillis, lastRun)), n) =>
             val nowMillis     = now.toInstant.toEpochMilli()
@@ -1535,7 +1500,6 @@
    * |action------|sleep---|act|-sleep|action----|
    * </pre>
    */
-<<<<<<< HEAD
   def windowed(interval: Duration): Schedule.WithState[(Option[Long], Long), Any, Any, Long] =
     new Schedule[Any, Any, Long] {
       type State = (Option[Long], Long)
@@ -1557,25 +1521,6 @@
                   )
                 )
               )
-=======
-  //format: on
-  def windowed(interval: Duration): Schedule[Any, Any, Long] = {
-    import Decision._
-
-    val millis = interval.toMillis
-
-    def loop(startMillis: Option[Long], n: Long): StepFunction[Any, Any, Long] =
-      (now: OffsetDateTime, _: Any) =>
-        ZIO.succeed(startMillis match {
-          case Some(startMillis) =>
-            Continue(
-              n + 1,
-              now.plus(
-                millis - (now.toInstant.toEpochMilli - startMillis) % millis,
-                java.time.temporal.ChronoUnit.MILLIS
-              ),
-              loop(Some(startMillis), n + 1L)
->>>>>>> 26bd9d6e
             )
           case (None, n) =>
             (
