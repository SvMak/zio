/*
 * Copyright 2017-2021 John A. De Goes and the ZIO Contributors
 *
 * Licensed under the Apache License, Version 2.0 (the "License");
 * you may not use this file except in compliance with the License.
 * You may obtain a copy of the License at
 *
 *     http://www.apache.org/licenses/LICENSE-2.0
 *
 * Unless required by applicable law or agreed to in writing, software
 * distributed under the License is distributed on an "AS IS" BASIS,
 * WITHOUT WARRANTIES OR CONDITIONS OF ANY KIND, either express or implied.
 * See the License for the specific language governing permissions and
 * limitations under the License.
 */

package zio

import zio.internal.Platform
import zio.stacktracer.TracingImplicits.disableAutoTrace

import scala.concurrent.ExecutionContext
import scala.reflect.ClassTag

object Task extends TaskPlatformSpecific {

  /**
   * @see
   *   See [[zio.ZIO.absolve]]
   */
  def absolve[A](v: => Task[Either[Throwable, A]])(implicit trace: ZTraceElement): Task[A] =
    ZIO.absolve(v)

  /**
<<<<<<< HEAD
   * @see See acquireReleaseWith [[zio.ZIO]]
   */
  def acquireReleaseWith[A](acquire: => Task[A]): ZIO.Acquire[Any, Throwable, A] =
    ZIO.acquireReleaseWith(acquire)

  /**
   * @see See acquireReleaseWith [[zio.ZIO]]
   */
  def acquireReleaseWith[A, B](acquire: => Task[A], release: A => UIO[Any], use: A => Task[B])(implicit
    trace: ZTraceElement
  ): Task[B] =
    ZIO.acquireReleaseWith(acquire, release, use)

  /**
   * @see See acquireReleaseExitWith [[zio.ZIO]]
   */
  def acquireReleaseExitWith[A](acquire: => Task[A]): ZIO.AcquireExit[Any, Throwable, A] =
    ZIO.acquireReleaseExitWith(acquire)

  /**
   * @see See acquireReleaseExitWith [[zio.ZIO]]
   */
  def acquireReleaseExitWith[A, B](
    acquire: => Task[A],
    release: (A, Exit[Throwable, B]) => UIO[Any],
    use: A => Task[B]
  )(implicit trace: ZTraceElement): Task[B] =
    ZIO.acquireReleaseExitWith(acquire, release, use)

  /**
   * @see See [[zio.ZIO.allowInterrupt]]
=======
   * @see
   *   See [[zio.ZIO.allowInterrupt]]
>>>>>>> 26bd9d6e
   */
  def allowInterrupt(implicit trace: ZTraceElement): UIO[Unit] =
    ZIO.allowInterrupt

  /**
   * @see
   *   See [[zio.ZIO.apply]]
   */
  def apply[A](a: => A)(implicit trace: ZTraceElement): Task[A] =
    ZIO.apply(a)

  /**
   * @see See [[zio.ZIO.async]]
   */
  def async[A](register: (Task[A] => Unit) => Any, blockingOn: => FiberId = FiberId.None)(implicit
    trace: ZTraceElement
  ): Task[A] =
    ZIO.async(register, blockingOn)

  /**
   * @see See [[zio.ZIO.asyncMaybe]]
   */
  def asyncMaybe[A](
    register: (Task[A] => Unit) => Option[Task[A]],
    blockingOn: => FiberId = FiberId.None
  )(implicit trace: ZTraceElement): Task[A] =
    ZIO.asyncMaybe(register, blockingOn)

  /**
   * @see See [[zio.ZIO.asyncZIO]]
   */
  def asyncZIO[A](register: (Task[A] => Unit) => Task[Any])(implicit trace: ZTraceElement): Task[A] =
    ZIO.asyncZIO(register)

  /**
   * @see See [[zio.ZIO.asyncInterrupt]]
   */
  def asyncInterrupt[A](
    register: (Task[A] => Unit) => Either[Canceler[Any], Task[A]],
    blockingOn: => FiberId = FiberId.None
  )(implicit trace: ZTraceElement): Task[A] =
    ZIO.asyncInterrupt(register, blockingOn)

  /**
   * @see See [[zio.ZIO.attempt]]
   */
  def attempt[A](effect: => A)(implicit trace: ZTraceElement): Task[A] =
    ZIO.attempt(effect)

  /**
   * @see See [[zio.ZIO.attemptBlocking]]
   */
  def attemptBlocking[A](effect: => A)(implicit trace: ZTraceElement): Task[A] =
    ZIO.attemptBlocking(effect)

  /**
   * @see See [[zio.ZIO.attemptBlockingCancelable]]
   */
  def attemptBlockingCancelable[A](effect: => A)(cancel: => UIO[Any])(implicit trace: ZTraceElement): Task[A] =
    ZIO.attemptBlockingCancelable(effect)(cancel)

  /**
   * @see See [[zio.ZIO.attemptBlockingInterrupt]]
   */
  def attemptBlockingInterrupt[A](effect: => A)(implicit trace: ZTraceElement): Task[A] =
    ZIO.attemptBlockingInterrupt(effect)

  /**
   * @see See [[zio.ZIO.blocking]]
   */
  def blocking[A](zio: => Task[A])(implicit trace: ZTraceElement): Task[A] =
    ZIO.blocking(zio)

  /**
   * @see See [[zio.ZIO.blockingExecutor]]
   */
  def blockingExecutor(implicit trace: ZTraceElement): UIO[Executor] =
    ZIO.blockingExecutor

  /**
   * @see
   *   See bracket [[zio.ZIO]]
   */
  @deprecated("use acquireReleaseWith", "2.0.0")
  def bracket[A](acquire: => Task[A]): ZIO.Acquire[Any, Throwable, A] =
    ZIO.bracket(acquire)

  /**
   * @see
   *   See bracket [[zio.ZIO]]
   */
  @deprecated("use acquireReleaseWith", "2.0.0")
  def bracket[A, B](acquire: => Task[A], release: A => UIO[Any], use: A => Task[B])(implicit
    trace: ZTraceElement
  ): Task[B] =
    ZIO.bracket(acquire, release, use)

  /**
   * @see
   *   See bracketExit [[zio.ZIO]]
   */
  @deprecated("use acquireReleaseExitWith", "2.0.0")
  def bracketExit[A](acquire: => Task[A]): ZIO.AcquireExit[Any, Throwable, A] =
    ZIO.bracketExit(acquire)

  /**
   * @see
   *   See bracketExit [[zio.ZIO]]
   */
  @deprecated("use acquireReleaseExitWith", "2.0.0")
  def bracketExit[A, B](
    acquire: => Task[A],
    release: (A, Exit[Throwable, B]) => UIO[Any],
    use: A => Task[B]
  )(implicit trace: ZTraceElement): Task[B] =
    ZIO.bracketExit(acquire, release, use)

  /**
   * @see
   *   See [[zio.ZIO.checkInterruptible]]
   */
  def checkInterruptible[A](f: InterruptStatus => Task[A])(implicit trace: ZTraceElement): Task[A] =
    ZIO.checkInterruptible(f)

  /**
<<<<<<< HEAD
   * @see See [[[zio.ZIO.collect[R,E,A,B,Collection[+Element]<:Iterable[Element]]*]]]
=======
   * @see
   *   See [[zio.ZIO.checkTraced]]
   */
  def checkTraced[A](f: TracingStatus => Task[A]): Task[A] =
    ZIO.checkTraced(f)

  /**
   * @see
   *   See [[zio.ZIO.collect]]
>>>>>>> 26bd9d6e
   */
  def collect[A, B, Collection[+Element] <: Iterable[Element]](
    in: Collection[A]
  )(
    f: A => IO[Option[Throwable], B]
  )(implicit bf: BuildFrom[Collection[A], B, Collection[B]], trace: ZTraceElement): Task[Collection[B]] =
    ZIO.collect(in)(f)

  /**
<<<<<<< HEAD
   * @see See [[[zio.ZIO.collect[R,E,Key,Key2,Value,Value2](map:Map*]]]
   */
  def collect[Key, Key2, Value, Value2](
    map: Map[Key, Value]
  )(f: (Key, Value) => IO[Option[Throwable], (Key2, Value2)])(implicit trace: ZTraceElement): Task[Map[Key2, Value2]] =
    ZIO.collect(map)(f)

  /**
   * @see See [[[zio.ZIO.collectAll[R,E,A,Collection[+Element]<:Iterable[Element]]*]]]
=======
   * @see
   *   See
   *   [[[zio.ZIO.collectAll[R,E,A,Collection[+Element]<:Iterable[Element]]*]]]
>>>>>>> 26bd9d6e
   */
  def collectAll[A, Collection[+Element] <: Iterable[Element]](
    in: Collection[Task[A]]
  )(implicit bf: BuildFrom[Collection[Task[A]], A, Collection[A]], trace: ZTraceElement): Task[Collection[A]] =
    ZIO.collectAll(in)

  /**
   * @see
   *   See [[[zio.ZIO.collectAll[R,E,A](in:Set*]]]
   */
  def collectAll[A](in: Set[Task[A]])(implicit trace: ZTraceElement): Task[Set[A]] =
    ZIO.collectAll(in)

  /**
   * @see
   *   See [[[zio.ZIO.collectAll[R,E,A](in:Array*]]]
   */
  def collectAll[A: ClassTag](in: Array[Task[A]])(implicit trace: ZTraceElement): Task[Array[A]] =
    ZIO.collectAll(in)

  /**
   * @see
   *   See [[[zio.ZIO.collectAll[R,E,A](in:Option*]]]
   */
  def collectAll[A](in: Option[Task[A]])(implicit trace: ZTraceElement): Task[Option[A]] =
    ZIO.collectAll(in)

  /**
   * @see
   *   See [[[zio.ZIO.collectAll[R,E,A](in:zio\.NonEmptyChunk*]]]
   */
  def collectAll[A](in: NonEmptyChunk[Task[A]])(implicit trace: ZTraceElement): Task[NonEmptyChunk[A]] =
    ZIO.collectAll(in)

  /**
<<<<<<< HEAD
   * @see See [[zio.ZIO.collectAll_]]
=======
   * @see
   *   See [[[zio.ZIO.collectAll_[R,E,A](in:Iterable*]]]
>>>>>>> 26bd9d6e
   */
  @deprecated("use collectAllDiscard", "2.0.0")
  def collectAll_[A](in: => Iterable[Task[A]])(implicit trace: ZTraceElement): Task[Unit] =
    ZIO.collectAll_(in)

  /**
<<<<<<< HEAD
   * @see See [[zio.ZIO.collectAllDiscard]]
   */
  def collectAllDiscard[A](in: => Iterable[Task[A]])(implicit trace: ZTraceElement): Task[Unit] =
    ZIO.collectAllDiscard(in)

  /**
   * @see See [[[zio.ZIO.collectAllPar[R,E,A,Collection[+Element]<:Iterable[Element]]*]]]
=======
   * @see
   *   See
   *   [[[zio.ZIO.collectAllPar[R,E,A,Collection[+Element]<:Iterable[Element]]*]]]
>>>>>>> 26bd9d6e
   */
  def collectAllPar[A, Collection[+Element] <: Iterable[Element]](
    as: Collection[Task[A]]
  )(implicit bf: BuildFrom[Collection[Task[A]], A, Collection[A]], trace: ZTraceElement): Task[Collection[A]] =
    ZIO.collectAllPar(as)

  /**
   * @see
   *   See [[[zio.ZIO.collectAllPar[R,E,A](as:Set*]]]
   */
  def collectAllPar[A](as: Set[Task[A]])(implicit trace: ZTraceElement): Task[Set[A]] =
    ZIO.collectAllPar(as)

  /**
   * @see
   *   See [[[zio.ZIO.collectAllPar[R,E,A](as:Array*]]]
   */
  def collectAllPar[A: ClassTag](as: Array[Task[A]])(implicit trace: ZTraceElement): Task[Array[A]] =
    ZIO.collectAllPar(as)

  /**
   * @see
   *   See [[[zio.ZIO.collectAllPar[R,E,A](as:zio\.NonEmptyChunk*]]]
   */
  def collectAllPar[A](as: NonEmptyChunk[Task[A]])(implicit trace: ZTraceElement): Task[NonEmptyChunk[A]] =
    ZIO.collectAllPar(as)

  /**
<<<<<<< HEAD
   * @see See [[zio.ZIO.collectAllPar_]]
=======
   * @see
   *   See [[[zio.ZIO.collectAllPar_[R,E,A](as:Iterable*]]]
>>>>>>> 26bd9d6e
   */
  @deprecated("use collectAllParDiscard", "2.0.0")
  def collectAllPar_[A](in: => Iterable[Task[A]])(implicit trace: ZTraceElement): Task[Unit] =
    ZIO.collectAllPar_(in)

  /**
<<<<<<< HEAD
   * @see See [[zio.ZIO.collectAllParDiscard]]
   */
  def collectAllParDiscard[A](in: => Iterable[Task[A]])(implicit trace: ZTraceElement): Task[Unit] =
    ZIO.collectAllParDiscard(in)

  /**
   * @see See [[zio.ZIO.collectAllParN]]
=======
   * @see
   *   See [[zio.ZIO.collectAllParN]]
>>>>>>> 26bd9d6e
   */
  @deprecated("use collectAllPar", "2.0.0")
  def collectAllParN[A, Collection[+Element] <: Iterable[Element]](
    n: => Int
  )(
    as: Collection[Task[A]]
  )(implicit bf: BuildFrom[Collection[Task[A]], A, Collection[A]], trace: ZTraceElement): Task[Collection[A]] =
    ZIO.collectAllParN(n)(as)

  /**
   * @see
   *   See [[zio.ZIO.collectAllParN_]]
   */
  @deprecated("use collectAllParDiscard", "2.0.0")
  def collectAllParN_[A](n: => Int)(as: => Iterable[Task[A]])(implicit trace: ZTraceElement): Task[Unit] =
    ZIO.collectAllParN_(n)(as)

  /**
<<<<<<< HEAD
   * @see See [[zio.ZIO.collectAllParNDiscard]]
   */
  @deprecated("use collectAllParDiscard", "2.0.0")
  def collectAllParNDiscard[A](n: => Int)(as: => Iterable[Task[A]])(implicit trace: ZTraceElement): Task[Unit] =
    ZIO.collectAllParNDiscard(n)(as)

  /**
   * @see See [[zio.ZIO.collectAllSuccesses]]
=======
   * @see
   *   See [[zio.ZIO.collectAllSuccesses]]
>>>>>>> 26bd9d6e
   */
  def collectAllSuccesses[A, Collection[+Element] <: Iterable[Element]](
    in: Collection[Task[A]]
  )(implicit bf: BuildFrom[Collection[Task[A]], A, Collection[A]], trace: ZTraceElement): UIO[Collection[A]] =
    ZIO.collectAllSuccesses(in)

  /**
   * @see
   *   See [[zio.ZIO.collectAllSuccessesPar]]
   */
  def collectAllSuccessesPar[A, Collection[+Element] <: Iterable[Element]](
    as: Collection[Task[A]]
  )(implicit bf: BuildFrom[Collection[Task[A]], A, Collection[A]], trace: ZTraceElement): UIO[Collection[A]] =
    ZIO.collectAllSuccessesPar(as)

  /**
   * @see
   *   See [[zio.ZIO.collectAllSuccessesParN]]
   */
  @deprecated("use collectAllSuccessesPar", "2.0.0")
  def collectAllSuccessesParN[A, Collection[+Element] <: Iterable[Element]](
    n: => Int
  )(
    as: Collection[Task[A]]
  )(implicit bf: BuildFrom[Collection[Task[A]], A, Collection[A]], trace: ZTraceElement): UIO[Collection[A]] =
    ZIO.collectAllSuccessesParN(n)(as)

  /**
   * @see
   *   See [[zio.ZIO.collectAllWith]]
   */
  def collectAllWith[A, B, Collection[+Element] <: Iterable[Element]](
    as: Collection[Task[A]]
  )(
    f: PartialFunction[A, B]
  )(implicit bf: BuildFrom[Collection[Task[A]], B, Collection[B]], trace: ZTraceElement): Task[Collection[B]] =
    ZIO.collectAllWith(as)(f)

  /**
   * @see
   *   See [[zio.ZIO.collectAllWithPar]]
   */
  def collectAllWithPar[A, B, Collection[+Element] <: Iterable[Element]](
    as: Collection[Task[A]]
  )(
    f: PartialFunction[A, B]
  )(implicit bf: BuildFrom[Collection[Task[A]], B, Collection[B]], trace: ZTraceElement): Task[Collection[B]] =
    ZIO.collectAllWithPar(as)(f)

  /**
   * @see
   *   See [[zio.ZIO.collectAllWithParN]]
   */
  @deprecated("use collectAllWithPar", "2.0.0")
  def collectAllWithParN[A, B, Collection[+Element] <: Iterable[Element]](n: => Int)(
    as: Collection[Task[A]]
  )(
    f: PartialFunction[A, B]
  )(implicit bf: BuildFrom[Collection[Task[A]], B, Collection[B]], trace: ZTraceElement): Task[Collection[B]] =
    ZIO.collectAllWithParN(n)(as)(f)

  /**
   * @see
   *   See [[zio.ZIO.collectFirst]]
   */
  def collectFirst[A, B](as: => Iterable[A])(f: A => Task[Option[B]])(implicit trace: ZTraceElement): Task[Option[B]] =
    ZIO.collectFirst(as)(f)

  /**
<<<<<<< HEAD
   * @see See [[[zio.ZIO.collectPar[R,E,A,B,Collection[+Element]<:Iterable[Element]]*]]]
=======
   * @see
   *   See [[zio.ZIO.collectPar]]
>>>>>>> 26bd9d6e
   */
  def collectPar[A, B, Collection[+Element] <: Iterable[Element]](
    in: Collection[A]
  )(
    f: A => IO[Option[Throwable], B]
  )(implicit bf: BuildFrom[Collection[A], B, Collection[B]], trace: ZTraceElement): Task[Collection[B]] =
    ZIO.collectPar(in)(f)

  /**
<<<<<<< HEAD
   * @see See [[[zio.ZIO.collectPar[R,E,Key,Key2,Value,Value2](map:Map*]]]
   */
  def collectPar[Key, Key2, Value, Value2](
    map: Map[Key, Value]
  )(f: (Key, Value) => IO[Option[Throwable], (Key2, Value2)])(implicit trace: ZTraceElement): Task[Map[Key2, Value2]] =
    ZIO.collectPar(map)(f)

  /**
   * @see See [[zio.ZIO.collectParN]]
=======
   * @see
   *   See [[zio.ZIO.collectParN]]
>>>>>>> 26bd9d6e
   */
  @deprecated("use collectPar", "2.0.0")
  def collectParN[A, B, Collection[+Element] <: Iterable[Element]](n: => Int)(
    in: Collection[A]
  )(
    f: A => IO[Option[Throwable], B]
  )(implicit bf: BuildFrom[Collection[A], B, Collection[B]], trace: ZTraceElement): Task[Collection[B]] =
    ZIO.collectParN(n)(in)(f)

  /**
   * @see
   *   See [[zio.ZIO.cond]]
   */
  def cond[A](predicate: => Boolean, result: => A, error: => Throwable)(implicit trace: ZTraceElement): Task[A] =
    ZIO.cond(predicate, result, error)

  /**
   * @see
   *   See [[zio.ZIO.debug]]
   */
  def debug(value: => Any)(implicit trace: ZTraceElement): UIO[Unit] =
    ZIO.debug(value)

  /**
   * @see
   *   See [[zio.ZIO.die]]
   */
  def die(t: => Throwable)(implicit trace: ZTraceElement): UIO[Nothing] =
    ZIO.die(t)

  /**
   * @see
   *   See [[zio.ZIO.dieMessage]]
   */
  def dieMessage(message: => String)(implicit trace: ZTraceElement): UIO[Nothing] =
    ZIO.dieMessage(message)

  /**
   * @see
   *   See [[zio.ZIO.done]]
   */
  def done[A](r: => Exit[Throwable, A])(implicit trace: ZTraceElement): Task[A] =
    ZIO.done(r)

  /**
   * @see
   *   See [[zio.ZIO.descriptor]]
   */
  def descriptor(implicit trace: ZTraceElement): UIO[Fiber.Descriptor] =
    ZIO.descriptor

  /**
   * @see
   *   See [[zio.ZIO.descriptorWith]]
   */
  def descriptorWith[A](f: Fiber.Descriptor => Task[A])(implicit trace: ZTraceElement): Task[A] =
    ZIO.descriptorWith(f)

  /**
   * @see
   *   See [[zio.ZIO.effect]]
   */
  @deprecated("use attempt", "2.0.0")
  def effect[A](effect: => A)(implicit trace: ZTraceElement): Task[A] =
    ZIO.effect(effect)

  /**
   * @see
   *   See [[zio.ZIO.effectAsync]]
   */
  @deprecated("use async", "2.0.0")
  def effectAsync[A](register: (Task[A] => Unit) => Any, blockingOn: => FiberId = FiberId.None)(implicit
    trace: ZTraceElement
  ): Task[A] =
    ZIO.effectAsync(register, blockingOn)

  /**
   * @see
   *   See [[zio.ZIO.effectAsyncMaybe]]
   */
  @deprecated("use asyncMaybe", "2.0.0")
  def effectAsyncMaybe[A](
    register: (Task[A] => Unit) => Option[Task[A]],
    blockingOn: => FiberId = FiberId.None
  )(implicit trace: ZTraceElement): Task[A] =
    ZIO.effectAsyncMaybe(register, blockingOn)

  /**
   * @see
   *   See [[zio.ZIO.effectAsyncM]]
   */
  @deprecated("use asyncZIO", "2.0.0")
  def effectAsyncM[A](register: (Task[A] => Unit) => Task[Any])(implicit trace: ZTraceElement): Task[A] =
    ZIO.effectAsyncM(register)

  /**
   * @see
   *   See [[zio.ZIO.effectAsyncInterrupt]]
   */
  @deprecated("use asyncInterrupt", "2.0.0")
  def effectAsyncInterrupt[A](
    register: (Task[A] => Unit) => Either[Canceler[Any], Task[A]],
    blockingOn: => FiberId = FiberId.None
  )(implicit trace: ZTraceElement): Task[A] =
    ZIO.effectAsyncInterrupt(register, blockingOn)

  /**
<<<<<<< HEAD
   * @see See [[zio.ZIO.effectBlocking]]
   */
  @deprecated("use attemptBlocking", "2.0.0")
  def effectBlocking[A](effect: => A)(implicit trace: ZTraceElement): Task[A] =
    ZIO.effectBlocking(effect)

  /**
   * @see See [[zio.ZIO.effectBlockingCancelable]]
   */
  @deprecated("use attemptBlockingCancelable", "2.0.0")
  def effectBlockingCancelable[A](effect: => A)(cancel: => UIO[Any])(implicit trace: ZTraceElement): Task[A] =
    ZIO.effectBlockingCancelable(effect)(cancel)

  /**
   * @see See [[zio.ZIO.effectBlockingInterrupt]]
   */
  @deprecated("use attemptBlockingInterrupt", "2.0.0")
  def effectBlockingInterrupt[A](effect: => A)(implicit trace: ZTraceElement): Task[A] =
    ZIO.effectBlockingInterrupt(effect)

  /**
   * @see See [[zio.RIO.effectSuspend]]
=======
   * @see
   *   See [[zio.RIO.effectSuspend]]
>>>>>>> 26bd9d6e
   */
  @deprecated("use suspend", "2.0.0")
  def effectSuspend[A](task: => Task[A])(implicit trace: ZTraceElement): Task[A] =
    ZIO.effectSuspend(task)

  /**
   * @see
   *   See [[zio.ZIO.effectSuspendTotal]]
   */
  @deprecated("use suspendSucceed", "2.0.0")
  def effectSuspendTotal[A](task: => Task[A])(implicit trace: ZTraceElement): Task[A] =
    ZIO.effectSuspendTotal(task)

  /**
   * @see
   *   See [[zio.ZIO.effectSuspendTotalWith]]
   */
  @deprecated("use suspendSucceedWith", "2.0.0")
  def effectSuspendTotalWith[A](p: (Platform, Fiber.Id) => Task[A])(implicit trace: ZTraceElement): Task[A] =
    ZIO.effectSuspendTotalWith(p)

  /**
   * @see
   *   See [[zio.RIO.effectSuspendWith]]
   */
  @deprecated("use suspendWith", "2.0.0")
  def effectSuspendWith[A](p: (Platform, Fiber.Id) => Task[A])(implicit trace: ZTraceElement): Task[A] =
    ZIO.effectSuspendWith(p)

  /**
   * @see
   *   See [[zio.ZIO.effectTotal]]
   */
  @deprecated("use succeed", "2.0.0")
  def effectTotal[A](effect: => A)(implicit trace: ZTraceElement): UIO[A] =
    ZIO.effectTotal(effect)

  /**
   * @see
   *   See [[zio.ZIO.executor]]
   */
  def executor(implicit trace: ZTraceElement): UIO[Executor] =
    ZIO.executor

  /**
   * @see
   *   See [[zio.ZIO.exists]]
   */
  def exists[A](as: => Iterable[A])(f: A => Task[Boolean])(implicit trace: ZTraceElement): Task[Boolean] =
    ZIO.exists(as)(f)

  /**
   * @see
   *   See [[zio.ZIO.fail]]
   */
  def fail(error: => Throwable)(implicit trace: ZTraceElement): Task[Nothing] =
    ZIO.fail(error)

  /**
   * @see See [[zio.ZIO.failCause]]
   */
  def failCause(cause: => Cause[Throwable])(implicit trace: ZTraceElement): Task[Nothing] =
    ZIO.failCause(cause)

  /**
   * @see
   *   [[zio.ZIO.fiberId]]
   */
  def fiberId(implicit trace: ZTraceElement): UIO[FiberId] =
    ZIO.fiberId

  /**
   * @see
   *   [[zio.ZIO.filter[R,E,A,Collection*]]
   */
  def filter[A, Collection[+Element] <: Iterable[Element]](
    as: Collection[A]
  )(
    f: A => Task[Boolean]
  )(implicit bf: BuildFrom[Collection[A], A, Collection[A]], trace: ZTraceElement): Task[Collection[A]] =
    ZIO.filter(as)(f)

  /**
   * @see
   *   [[zio.ZIO.filter[R,E,A](as:Set*]]
   */
  def filter[A](as: Set[A])(f: A => Task[Boolean])(implicit trace: ZTraceElement): Task[Set[A]] =
    ZIO.filter(as)(f)

  /**
   * @see
   *   [[zio.ZIO.filterPar[R,E,A,Collection*]]
   */
  def filterPar[A, Collection[+Element] <: Iterable[Element]](
    as: Collection[A]
  )(
    f: A => Task[Boolean]
  )(implicit bf: BuildFrom[Collection[A], A, Collection[A]], trace: ZTraceElement): Task[Collection[A]] =
    ZIO.filterPar(as)(f)

  /**
   * @see
   *   [[[zio.ZIO.filterPar[R,E,A](as:Set*]]]
   */
  def filterPar[A](as: Set[A])(f: A => Task[Boolean])(implicit trace: ZTraceElement): Task[Set[A]] =
    ZIO.filterPar(as)(f)

  /**
   * @see
   *   [[zio.ZIO.filterNot[R,E,A,Collection*]]
   */
  def filterNot[A, Collection[+Element] <: Iterable[Element]](
    as: Collection[A]
  )(
    f: A => Task[Boolean]
  )(implicit bf: BuildFrom[Collection[A], A, Collection[A]], trace: ZTraceElement): Task[Collection[A]] =
    ZIO.filterNot(as)(f)

  /**
   * @see
   *   [[[zio.ZIO.filterNot[R,E,A](as:Set*]]]
   */
  def filterNot[A](as: Set[A])(f: A => Task[Boolean])(implicit trace: ZTraceElement): Task[Set[A]] =
    ZIO.filterNot(as)(f)

  /**
   * @see
   *   [[zio.ZIO.filterNotPar[R,E,A,Collection*]]
   */
  def filterNotPar[A, Collection[+Element] <: Iterable[Element]](
    as: Collection[A]
  )(
    f: A => Task[Boolean]
  )(implicit bf: BuildFrom[Collection[A], A, Collection[A]], trace: ZTraceElement): Task[Collection[A]] =
    ZIO.filterNotPar(as)(f)

  /**
   * @see
   *   [[[zio.ZIO.filterNotPar[R,E,A](as:Set*]]]
   */
  def filterNotPar[A](as: Set[A])(f: A => Task[Boolean])(implicit trace: ZTraceElement): Task[Set[A]] =
    ZIO.filterNotPar(as)(f)

  /**
   * @see
   *   See [[zio.ZIO.firstSuccessOf]]
   */
  def firstSuccessOf[A](
    task: => Task[A],
    rest: => Iterable[Task[A]]
  )(implicit trace: ZTraceElement): Task[A] =
    ZIO.firstSuccessOf(task, rest)

  /**
   * @see
   *   See [[zio.ZIO.flatten]]
   */
  def flatten[A](task: => Task[Task[A]])(implicit trace: ZTraceElement): Task[A] =
    ZIO.flatten(task)

  /**
   * @see
   *   See [[zio.ZIO.foldLeft]]
   */
  def foldLeft[S, A](in: => Iterable[A])(zero: => S)(f: (S, A) => Task[S])(implicit trace: ZTraceElement): Task[S] =
    ZIO.foldLeft(in)(zero)(f)

  /**
   * @see
   *   See [[zio.ZIO.foldRight]]
   */
  def foldRight[S, A](in: => Iterable[A])(zero: => S)(f: (A, S) => Task[S])(implicit trace: ZTraceElement): Task[S] =
    ZIO.foldRight(in)(zero)(f)

  /**
   * @see
   *   See [[zio.ZIO.forall]]
   */
  def forall[A](as: => Iterable[A])(f: A => Task[Boolean])(implicit trace: ZTraceElement): Task[Boolean] =
    ZIO.forall(as)(f)

  /**
   * @see
   *   See
   *   [[[zio.ZIO.foreach[R,E,A,B,Collection[+Element]<:Iterable[Element]]*]]]
   */
  def foreach[A, B, Collection[+Element] <: Iterable[Element]](
    in: Collection[A]
  )(
    f: A => Task[B]
  )(implicit bf: BuildFrom[Collection[A], B, Collection[B]], trace: ZTraceElement): Task[Collection[B]] =
    ZIO.foreach(in)(f)

  /**
   * @see
   *   See [[[zio.ZIO.foreach[R,E,A,B](in:Set*]]]
   */
  def foreach[A, B](in: Set[A])(f: A => Task[B])(implicit trace: ZTraceElement): Task[Set[B]] =
    ZIO.foreach(in)(f)

  /**
   * @see
   *   See [[[zio.ZIO.foreach[R,E,A,B](in:Array*]]]
   */
  def foreach[A, B: ClassTag](in: Array[A])(f: A => Task[B])(implicit trace: ZTraceElement): Task[Array[B]] =
    ZIO.foreach(in)(f)

  /**
   * @see
   *   See [[[zio.ZIO.foreach[R,E,Key,Key2,Value,Value2](map:Map*]]]
   */
  def foreach[Key, Key2, Value, Value2](
    map: Map[Key, Value]
  )(f: (Key, Value) => Task[(Key2, Value2)])(implicit trace: ZTraceElement): Task[Map[Key2, Value2]] =
    ZIO.foreach(map)(f)

  /**
   * @see
   *   See [[[zio.ZIO.foreach[R,E,A,B](in:Option*]]]
   */
  def foreach[A, B](in: Option[A])(f: A => Task[B])(implicit trace: ZTraceElement): Task[Option[B]] =
    ZIO.foreach(in)(f)

  /**
   * @see
   *   See [[[zio.ZIO.foreach[R,E,A,B](in:zio\.NonEmptyChunk*]]]
   */
  def foreach[A, B](in: NonEmptyChunk[A])(f: A => Task[B])(implicit trace: ZTraceElement): Task[NonEmptyChunk[B]] =
    ZIO.foreach(in)(f)

  /**
   * @see
   *   See [[zio.ZIO.foreachExec]]
   */
  final def foreachExec[A, B, Collection[+Element] <: Iterable[Element]](as: Collection[A])(
    exec: => ExecutionStrategy
  )(
    f: A => Task[B]
  )(implicit bf: BuildFrom[Collection[A], B, Collection[B]], trace: ZTraceElement): Task[Collection[B]] =
    ZIO.foreachExec(as)(exec)(f)

  /**
   * @see
   *   See
   *   [[[zio.ZIO.foreachPar[R,E,A,B,Collection[+Element]<:Iterable[Element]]*]]]
   */
  def foreachPar[A, B, Collection[+Element] <: Iterable[Element]](
    as: Collection[A]
  )(
    fn: A => Task[B]
  )(implicit bf: BuildFrom[Collection[A], B, Collection[B]], trace: ZTraceElement): Task[Collection[B]] =
    ZIO.foreachPar(as)(fn)

  /**
   * @see
   *   See [[[zio.ZIO.foreachPar[R,E,A,B](as:Set*]]]
   */
  def foreachPar[A, B](as: Set[A])(fn: A => Task[B])(implicit trace: ZTraceElement): Task[Set[B]] =
    ZIO.foreachPar(as)(fn)

  /**
   * @see
   *   See [[[zio.ZIO.foreachPar[R,E,A,B](as:Array*]]]
   */
  def foreachPar[A, B: ClassTag](as: Array[A])(fn: A => Task[B])(implicit trace: ZTraceElement): Task[Array[B]] =
    ZIO.foreachPar(as)(fn)

  /**
   * @see
   *   See [[[zio.ZIO.foreachPar[R,E,Key,Key2,Value,Value2](map:Map*]]]
   */
  def foreachPar[Key, Key2, Value, Value2](
    map: Map[Key, Value]
  )(f: (Key, Value) => Task[(Key2, Value2)])(implicit trace: ZTraceElement): Task[Map[Key2, Value2]] =
    ZIO.foreachPar(map)(f)

  /**
   * @see
   *   See [[[zio.ZIO.foreachPar[R,E,A,B](as:zio\.NonEmptyChunk*]]]
   */
  def foreachPar[A, B](as: NonEmptyChunk[A])(fn: A => Task[B])(implicit trace: ZTraceElement): Task[NonEmptyChunk[B]] =
    ZIO.foreachPar(as)(fn)

  /**
   * @see
   *   See [[zio.ZIO.foreachParN]]
   */
  @deprecated("use foreachPar", "2.0.0")
  def foreachParN[A, B, Collection[+Element] <: Iterable[Element]](
    n: => Int
  )(as: Collection[A])(
    fn: A => Task[B]
  )(implicit bf: BuildFrom[Collection[A], B, Collection[B]], trace: ZTraceElement): Task[Collection[B]] =
    ZIO.foreachParN(n)(as)(fn)

  /**
<<<<<<< HEAD
   * @see See [[zio.ZIO.foreach_]]
=======
   * @see
   *   See [[[zio.ZIO.foreach_[R,E,A](as:Iterable*]]]
>>>>>>> 26bd9d6e
   */
  @deprecated("use foreachDiscard", "2.0.0")
  def foreach_[A](as: => Iterable[A])(f: A => Task[Any])(implicit trace: ZTraceElement): Task[Unit] =
    ZIO.foreach_(as)(f)

  /**
<<<<<<< HEAD
   * @see See [[zio.ZIO.foreachDiscard]]
   */
  def foreachDiscard[A](as: => Iterable[A])(f: A => Task[Any])(implicit trace: ZTraceElement): Task[Unit] =
    ZIO.foreachDiscard(as)(f)

  /**
   * @see See [[zio.ZIO.foreachPar_]]
=======
   * @see
   *   See [[[zio.ZIO.foreachPar_[R,E,A](as:Iterable*]]]
>>>>>>> 26bd9d6e
   */
  @deprecated("use foreachParDiscard", "2.0.0")
  def foreachPar_[A, B](as: => Iterable[A])(f: A => Task[Any])(implicit trace: ZTraceElement): Task[Unit] =
    ZIO.foreachPar_(as)(f)

  /**
<<<<<<< HEAD
   * @see See [[zio.ZIO.foreachParDiscard]]
   */
  def foreachParDiscard[A, B](as: => Iterable[A])(f: A => Task[Any])(implicit trace: ZTraceElement): Task[Unit] =
    ZIO.foreachParDiscard(as)(f)

  /**
   * @see See [[zio.ZIO.foreachParN_]]
=======
   * @see
   *   See [[zio.ZIO.foreachParN_]]
>>>>>>> 26bd9d6e
   */
  @deprecated("use foreachParDiscard", "2.0.0")
  def foreachParN_[A, B](n: => Int)(as: => Iterable[A])(f: A => Task[Any])(implicit trace: ZTraceElement): Task[Unit] =
    ZIO.foreachParN_(n)(as)(f)

  /**
<<<<<<< HEAD
   * @see See [[zio.ZIO.foreachParNDiscard]]
   */
  @deprecated("use foreachParDiscard", "2.0.0")
  def foreachParNDiscard[A, B](n: => Int)(as: => Iterable[A])(f: A => Task[Any])(implicit
    trace: ZTraceElement
  ): Task[Unit] =
    ZIO.foreachParNDiscard(n)(as)(f)

  /**
   * @see See [[zio.ZIO.forkAll]]
=======
   * @see
   *   See [[zio.ZIO.forkAll]]
>>>>>>> 26bd9d6e
   */
  def forkAll[A, Collection[+Element] <: Iterable[Element]](
    as: Collection[Task[A]]
  )(implicit
    bf: BuildFrom[Collection[Task[A]], A, Collection[A]],
    trace: ZTraceElement
  ): UIO[Fiber[Throwable, Collection[A]]] =
    ZIO.forkAll(as)

  /**
   * @see
   *   See [[zio.ZIO.forkAll_]]
   */
  @deprecated("use forkAllDiscard", "2.0.0")
  def forkAll_[A](as: => Iterable[Task[A]])(implicit trace: ZTraceElement): UIO[Unit] =
    ZIO.forkAll_(as)

  /**
<<<<<<< HEAD
   * @see See [[zio.ZIO.forkAllDiscard]]
=======
   * @see
   *   See [[zio.ZIO.fromEither]]
>>>>>>> 26bd9d6e
   */
  def forkAllDiscard[A](as: => Iterable[Task[A]])(implicit trace: ZTraceElement): UIO[Unit] =
    ZIO.forkAllDiscard(as)

  /**
<<<<<<< HEAD
   * Constructs a `Task` value of the appropriate type for the specified input.
=======
   * @see
   *   See [[zio.ZIO.fromFiber]]
>>>>>>> 26bd9d6e
   */
  def from[Input](input: => Input)(implicit
    constructor: ZIO.ZIOConstructor[Any, Throwable, Input],
    trace: ZTraceElement
  ): ZIO[constructor.OutEnvironment, constructor.OutError, constructor.OutSuccess] =
    constructor.make(input)

  /**
<<<<<<< HEAD
   * @see See [[zio.ZIO.fromEither]]
=======
   * @see
   *   See [[zio.ZIO.fromFiberM]]
>>>>>>> 26bd9d6e
   */
  def fromEither[A](v: => Either[Throwable, A])(implicit trace: ZTraceElement): Task[A] =
    ZIO.fromEither(v)

  /**
<<<<<<< HEAD
   * @see See [[zio.ZIO.fromFiber]]
=======
   * @see
   *   [[zio.ZIO.fromFunction]]
>>>>>>> 26bd9d6e
   */
  def fromFiber[A](fiber: => Fiber[Throwable, A])(implicit trace: ZTraceElement): Task[A] =
    ZIO.fromFiber(fiber)

  /**
<<<<<<< HEAD
   * @see See [[zio.ZIO.fromFiberM]]
=======
   * @see
   *   See [[zio.ZIO.fromFutureInterrupt]]
>>>>>>> 26bd9d6e
   */
  @deprecated("use fromFiberZIO", "2.0.0")
  def fromFiberM[A](fiber: => Task[Fiber[Throwable, A]])(implicit trace: ZTraceElement): Task[A] =
    ZIO.fromFiberM(fiber)

  /**
<<<<<<< HEAD
   * @see See [[zio.ZIO.fromFiberZIO]]
=======
   * @see
   *   [[zio.ZIO.fromFunctionFuture]]
>>>>>>> 26bd9d6e
   */
  def fromFiberZIO[A](fiber: => Task[Fiber[Throwable, A]])(implicit trace: ZTraceElement): Task[A] =
    ZIO.fromFiberZIO(fiber)

  /**
<<<<<<< HEAD
   * @see See [[zio.ZIO.fromFuture]]
=======
   * @see
   *   [[zio.ZIO.fromFunctionM]]
>>>>>>> 26bd9d6e
   */
  def fromFuture[A](make: ExecutionContext => scala.concurrent.Future[A])(implicit trace: ZTraceElement): Task[A] =
    ZIO.fromFuture(make)

  /**
<<<<<<< HEAD
   * @see See [[zio.ZIO.fromFutureInterrupt]]
=======
   * @see
   *   See [[zio.ZIO.fromFuture]]
>>>>>>> 26bd9d6e
   */
  def fromFutureInterrupt[A](make: ExecutionContext => scala.concurrent.Future[A])(implicit
    trace: ZTraceElement
  ): Task[A] =
    ZIO.fromFutureInterrupt(make)

  /**
   * @see
   *   See [[zio.ZIO.fromTry]]
   */
  def fromTry[A](value: => scala.util.Try[A])(implicit trace: ZTraceElement): Task[A] =
    ZIO.fromTry(value)

  /**
   * @see
   *   See [[zio.ZIO.getOrFail]]
   */
  final def getOrFail[A](v: => Option[A])(implicit trace: ZTraceElement): Task[A] =
    ZIO.getOrFail(v)

  /**
   * @see
   *   See [[zio.ZIO.halt]]
   */
  @deprecated("use failCause", "2.0.0")
  def halt(cause: => Cause[Throwable])(implicit trace: ZTraceElement): Task[Nothing] =
    ZIO.halt(cause)

  /**
<<<<<<< HEAD
   * @see [[zio.ZIO.ifM]]
=======
   * @see
   *   See [[zio.ZIO.haltWith]]
   */
  def haltWith[E <: Throwable](function: (() => ZTrace) => Cause[E]): Task[Nothing] =
    ZIO.haltWith(function)

  /**
   * @see
   *   [[zio.ZIO.identity]]
>>>>>>> 26bd9d6e
   */
  @deprecated("use ifZIO", "2.0.0")
  def ifM(b: => Task[Boolean]): ZIO.IfZIO[Any, Throwable] =
    ZIO.ifM(b)

  /**
<<<<<<< HEAD
   * @see [[zio.ZIO.ifZIO]]
=======
   * @see
   *   [[zio.ZIO.ifM]]
>>>>>>> 26bd9d6e
   */
  def ifZIO(b: => Task[Boolean]): ZIO.IfZIO[Any, Throwable] =
    ZIO.ifZIO(b)

  /**
   * @see
   *   See [[zio.ZIO.interrupt]]
   */
  def interrupt(implicit trace: ZTraceElement): UIO[Nothing] =
    ZIO.interrupt

  /**
   * @see
   *   See [[zio.ZIO.interruptAs]]
   */
  def interruptAs(fiberId: => FiberId)(implicit trace: ZTraceElement): UIO[Nothing] =
    ZIO.interruptAs(fiberId)

  /**
   * @see
   *   See [[zio.ZIO.interruptible]]
   */
  def interruptible[A](task: => Task[A])(implicit trace: ZTraceElement): Task[A] =
    ZIO.interruptible(task)

  /**
   * @see
   *   See [[zio.ZIO.interruptibleMask]]
   */
  def interruptibleMask[A](k: ZIO.InterruptStatusRestore => Task[A])(implicit trace: ZTraceElement): Task[A] =
    ZIO.interruptibleMask(k)

  /**
   * @see
   *   See [[zio.ZIO.iterate]]
   */
  def iterate[S](initial: => S)(cont: S => Boolean)(body: S => Task[S])(implicit trace: ZTraceElement): Task[S] =
    ZIO.iterate(initial)(cont)(body)

  /**
   * @see
   *   See [[zio.ZIO.left]]
   */
  def left[A](a: => A)(implicit trace: ZTraceElement): Task[Either[A, Nothing]] =
    ZIO.left(a)

  /**
   * @see
   *   See [[zio.ZIO.lock]]
   */
  @deprecated("use onExecutor", "2.0.0")
  def lock[A](executor: => Executor)(task: => Task[A])(implicit trace: ZTraceElement): Task[A] =
    ZIO.lock(executor)(task)

  /**
   * @see
   *   See [[zio.ZIO.loop]]
   */
  def loop[A, S](initial: => S)(cont: S => Boolean, inc: S => S)(body: S => Task[A])(implicit
    trace: ZTraceElement
  ): Task[List[A]] =
    ZIO.loop(initial)(cont, inc)(body)

  /**
   * @see
   *   See [[zio.ZIO.loop_]]
   */
  @deprecated("use loopDiscard", "2.0.0")
  def loop_[S](initial: => S)(cont: S => Boolean, inc: S => S)(body: S => Task[Any])(implicit
    trace: ZTraceElement
  ): Task[Unit] =
    ZIO.loop_(initial)(cont, inc)(body)

  /**
<<<<<<< HEAD
   *  @see See [[zio.ZIO.loopDiscard]]
   */
  def loopDiscard[S](initial: => S)(cont: S => Boolean, inc: S => S)(body: S => Task[Any])(implicit
    trace: ZTraceElement
  ): Task[Unit] =
    ZIO.loopDiscard(initial)(cont, inc)(body)

  /**
   *  @see [[zio.ZIO.mapN[R,E,A,B,C]*]]
=======
   * @see
   *   [[zio.ZIO.mapN[R,E,A,B,C]*]]
>>>>>>> 26bd9d6e
   */
  @deprecated("use zip", "2.0.0")
  def mapN[A, B, C](task1: => Task[A], task2: => Task[B])(f: (A, B) => C)(implicit trace: ZTraceElement): Task[C] =
    ZIO.mapN(task1, task2)(f)

  /**
   * @see
   *   [[zio.ZIO.mapN[R,E,A,B,C,D]*]]
   */
  @deprecated("use zip", "2.0.0")
  def mapN[A, B, C, D](task1: => Task[A], task2: => Task[B], task3: => Task[C])(f: (A, B, C) => D)(implicit
    trace: ZTraceElement
  ): Task[D] =
    ZIO.mapN(task1, task2, task3)(f)

  /**
   * @see
   *   [[zio.ZIO.mapN[R,E,A,B,C,D,F]*]]
   */
  @deprecated("use zip", "2.0.0")
  def mapN[A, B, C, D, F](task1: => Task[A], task2: => Task[B], task3: => Task[C], task4: => Task[D])(
    f: (A, B, C, D) => F
  )(implicit trace: ZTraceElement): Task[F] =
    ZIO.mapN(task1, task2, task3, task4)(f)

  /**
   * @see
   *   [[zio.ZIO.mapParN[R,E,A,B,C]*]]
   */
  @deprecated("use zipPar", "2.0.0")
  def mapParN[A, B, C](task1: => Task[A], task2: => Task[B])(f: (A, B) => C)(implicit trace: ZTraceElement): Task[C] =
    ZIO.mapParN(task1, task2)(f)

  /**
   * @see
   *   [[zio.ZIO.mapParN[R,E,A,B,C,D]*]]
   */
  @deprecated("use zipPar", "2.0.0")
  def mapParN[A, B, C, D](task1: => Task[A], task2: => Task[B], task3: => Task[C])(f: (A, B, C) => D)(implicit
    trace: ZTraceElement
  ): Task[D] =
    ZIO.mapParN(task1, task2, task3)(f)

  /**
   * @see
   *   [[zio.ZIO.mapParN[R,E,A,B,C,D,F]*]]
   */
  @deprecated("use zipPar", "2.0.0")
  def mapParN[A, B, C, D, F](task1: => Task[A], task2: => Task[B], task3: => Task[C], task4: => Task[D])(
    f: (A, B, C, D) => F
  )(implicit trace: ZTraceElement): Task[F] =
    ZIO.mapParN(task1, task2, task3, task4)(f)

  /**
   * @see
   *   See [[zio.ZIO.memoize]]
   */
  def memoize[A, B](f: A => Task[B])(implicit trace: ZTraceElement): UIO[A => Task[B]] =
    ZIO.memoize(f)

  /**
   * @see
   *   See [[zio.ZIO.mergeAll]]
   */
  def mergeAll[A, B](in: Iterable[Task[A]])(zero: => B)(f: (B, A) => B)(implicit trace: ZTraceElement): Task[B] =
    ZIO.mergeAll(in)(zero)(f)

  /**
   * @see
   *   See [[zio.ZIO.mergeAllPar]]
   */
  def mergeAllPar[A, B](in: => Iterable[Task[A]])(zero: => B)(f: (B, A) => B)(implicit trace: ZTraceElement): Task[B] =
    ZIO.mergeAllPar(in)(zero)(f)

  /**
   * @see
   *   See [[zio.ZIO.never]]
   */
  def never(implicit trace: ZTraceElement): UIO[Nothing] =
    ZIO.never

  /**
   * @see
   *   See [[zio.ZIO.none]]
   */
  val none: Task[Option[Nothing]] =
    ZIO.none

  /**
   * @see
   *   See [[zio.ZIO.noneOrFail]]
   */
  def noneOrFail(o: => Option[Throwable])(implicit trace: ZTraceElement): Task[Unit] =
    ZIO.noneOrFail(o)

  /**
   * @see
   *   See [[zio.ZIO.noneOrFailWith]]
   */
  def noneOrFailWith[O](o: => Option[O])(f: O => Throwable)(implicit trace: ZTraceElement): Task[Unit] =
    ZIO.noneOrFailWith(o)(f)

  /**
   * @see
   *   See [[zio.ZIO.not]]
   */
  def not(effect: => Task[Boolean])(implicit trace: ZTraceElement): Task[Boolean] =
    ZIO.not(effect)

  /**
<<<<<<< HEAD
   * @see See [[zio.ZIO.onExecutor]]
   */
  def onExecutor[A](executor: => Executor)(task: Task[A])(implicit trace: ZTraceElement): Task[A] =
    ZIO.onExecutor(executor)(task)

  /**
   * @see See [[zio.ZIO.partition]]
=======
   * @see
   *   See [[zio.ZIO.partition]]
>>>>>>> 26bd9d6e
   */
  def partition[A, B](in: => Iterable[A])(f: A => Task[B])(implicit
    trace: ZTraceElement
  ): Task[(Iterable[Throwable], Iterable[B])] =
    ZIO.partition(in)(f)

  /**
   * @see
   *   See [[zio.ZIO.partitionPar]]
   */
  def partitionPar[A, B](in: => Iterable[A])(f: A => Task[B])(implicit
    trace: ZTraceElement
  ): Task[(Iterable[Throwable], Iterable[B])] =
    ZIO.partitionPar(in)(f)

  /**
   * @see
   *   See [[zio.ZIO.partitionParN]]
   */
  @deprecated("use partitionPar", "2.0.0")
  def partitionParN[A, B](n: => Int)(in: => Iterable[A])(f: A => Task[B])(implicit
    trace: ZTraceElement
  ): Task[(Iterable[Throwable], Iterable[B])] =
    ZIO.partitionPar(in)(f)

  /**
   * @see
   *   See [[zio.ZIO.raceAll]]
   */
  def raceAll[A](task: => Task[A], ios: => Iterable[Task[A]])(implicit trace: ZTraceElement): Task[A] =
    ZIO.raceAll(task, ios)

  /**
   * @see
   *   See [[zio.ZIO.reduceAll]]
   */
  def reduceAll[A](a: => Task[A], as: => Iterable[Task[A]])(f: (A, A) => A)(implicit trace: ZTraceElement): Task[A] =
    ZIO.reduceAll(a, as)(f)

  /**
   * @see
   *   See [[zio.ZIO.reduceAllPar]]
   */
  def reduceAllPar[A](a: => Task[A], as: => Iterable[Task[A]])(f: (A, A) => A)(implicit trace: ZTraceElement): Task[A] =
    ZIO.reduceAllPar(a, as)(f)

  /**
   * @see
   *   See [[zio.ZIO.replicate]]
   */
  def replicate[A](n: => Int)(effect: => Task[A])(implicit trace: ZTraceElement): Iterable[Task[A]] =
    ZIO.replicate(n)(effect)

  /**
   * @see
   *   See [[zio.ZIO.replicateM]]
   */
  @deprecated("use replicateZIO", "2.0.0")
  def replicateM[A](n: => Int)(effect: => Task[A])(implicit trace: ZTraceElement): Task[Iterable[A]] =
    ZIO.replicateM(n)(effect)

  /**
   * @see
   *   See [[zio.ZIO.replicateM_]]
   */
  @deprecated("use replicateZIODiscard", "2.0.0")
  def replicateM_[A](n: => Int)(effect: => Task[A])(implicit trace: ZTraceElement): Task[Unit] =
    ZIO.replicateM_(n)(effect)

  /**
<<<<<<< HEAD
   * @see See [[zio.ZIO.replicateZIO]]
   */
  def replicateZIO[A](n: => Int)(effect: => Task[A])(implicit trace: ZTraceElement): Task[Iterable[A]] =
    ZIO.replicateZIO(n)(effect)

  /**
   * @see See [[zio.ZIO.replicateZIODiscard]]
   */
  def replicateZIODiscard[A](n: => Int)(effect: => Task[A])(implicit trace: ZTraceElement): Task[Unit] =
    ZIO.replicateZIODiscard(n)(effect)

  /**
   * @see See [[zio.ZIO.require]]
=======
   * @see
   *   See [[zio.ZIO.require]]
>>>>>>> 26bd9d6e
   */
  @deprecated("use someOrFail", "2.0.0")
  def require[A](error: => Throwable)(implicit trace: ZTraceElement): Task[Option[A]] => Task[A] =
    ZIO.require[Any, Throwable, A](error)

  /**
   * @see
   *   See [[zio.ZIO.reserve]]
   */
  def reserve[A, B](reservation: => Task[Reservation[Any, Throwable, A]])(use: A => Task[B])(implicit
    trace: ZTraceElement
  ): Task[B] =
    ZIO.reserve(reservation)(use)

  /**
   * @see
   *   [[zio.ZIO.right]]
   */
  def right[B](b: => B)(implicit trace: ZTraceElement): Task[Either[Nothing, B]] =
    ZIO.right(b)

  /**
   * @see
   *   See [[zio.ZIO.runtime]]
   */
  def runtime(implicit trace: ZTraceElement): UIO[Runtime[Any]] =
    ZIO.runtime

  /**
<<<<<<< HEAD
   * @see See [[zio.ZIO.runtimeConfig]]
=======
   * @see
   *   See [[zio.ZIO.succeed]]
>>>>>>> 26bd9d6e
   */
  def runtimeConfig(implicit trace: ZTraceElement): UIO[RuntimeConfig] =
    ZIO.runtimeConfig

  /**
   * @see
   *   [[zio.ZIO.some]]
   */
  def some[A](a: => A)(implicit trace: ZTraceElement): Task[Option[A]] =
    ZIO.some(a)

  /**
<<<<<<< HEAD
   * @see See [[zio.ZIO.succeed]]
   */
  def succeed[A](a: => A)(implicit trace: ZTraceElement): UIO[A] =
    ZIO.succeed(a)

  /**
   * @see See [[zio.ZIO.succeedBlocking]]
   */
  def succeedBlocking[A](a: => A)(implicit trace: ZTraceElement): UIO[A] =
    ZIO.succeedBlocking(a)

  /**
   * @see See [[zio.ZIO.suspend]]
=======
   * @see
   *   See [[zio.ZIO.trace]]
>>>>>>> 26bd9d6e
   */
  def suspend[A](task: => Task[A])(implicit trace: ZTraceElement): Task[A] =
    ZIO.suspend(task)

  /**
<<<<<<< HEAD
   * @see See [[zio.ZIO.suspendSucceed]]
=======
   * @see
   *   See [[zio.ZIO.traced]]
>>>>>>> 26bd9d6e
   */
  def suspendSucceed[A](task: => Task[A])(implicit trace: ZTraceElement): Task[A] =
    ZIO.suspendSucceed(task)

  /**
   * @see See [[zio.ZIO.suspendSucceedWith]]
   */
  def suspendSucceedWith[A](f: (RuntimeConfig, FiberId) => Task[A])(implicit trace: ZTraceElement): Task[A] =
    ZIO.suspendSucceedWith(f)

  /**
   * @see See [[zio.RIO.suspendWith]]
   */
  def suspendWith[A](f: (RuntimeConfig, FiberId) => Task[A])(implicit trace: ZTraceElement): Task[A] =
    ZIO.suspendWith(f)

  /**
   * @see See [[zio.ZIO.trace]]
   */
  def trace(implicit trace: ZTraceElement): UIO[ZTrace] =
    ZIO.trace

  /**
   * @see
   *   See [[zio.ZIO.unit]]
   */
  val unit: UIO[Unit] =
    ZIO.unit

  /**
   * @see
   *   See [[zio.ZIO.uninterruptible]]
   */
  def uninterruptible[A](task: => Task[A])(implicit trace: ZTraceElement): Task[A] =
    ZIO.uninterruptible(task)

  /**
   * @see
   *   See [[zio.ZIO.uninterruptibleMask]]
   */
  def uninterruptibleMask[A](k: ZIO.InterruptStatusRestore => Task[A])(implicit trace: ZTraceElement): Task[A] =
    ZIO.uninterruptibleMask(k)

  /**
   * @see
   *   See [[zio.ZIO.unless]]
   */
  def unless[A](b: => Boolean)(zio: => Task[A])(implicit trace: ZTraceElement): Task[Option[A]] =
    ZIO.unless(b)(zio)

  /**
   * @see
   *   See [[zio.ZIO.unlessM]]
   */
  @deprecated("use unlessZIO", "2.0.0")
  def unlessM(b: => Task[Boolean]): ZIO.UnlessZIO[Any, Throwable] =
    ZIO.unlessM(b)

  /**
<<<<<<< HEAD
   * @see See [[zio.ZIO.unlessZIO]]
=======
   * @see
   *   [[zio.ZIO.unsandbox]]
>>>>>>> 26bd9d6e
   */
  def unlessZIO(b: => Task[Boolean]): ZIO.UnlessZIO[Any, Throwable] =
    ZIO.unlessZIO(b)

  /**
<<<<<<< HEAD
   * @see [[zio.ZIO.unsandbox]]
=======
   * @see
   *   See [[zio.ZIO.untraced]]
>>>>>>> 26bd9d6e
   */
  def unsandbox[A](v: => IO[Cause[Throwable], A])(implicit trace: ZTraceElement): Task[A] =
    ZIO.unsandbox(v)

  /**
   * @see
   *   See [[zio.ZIO.when]]
   */
  def when[A](b: => Boolean)(task: => Task[A])(implicit trace: ZTraceElement): Task[Option[A]] =
    ZIO.when(b)(task)

  /**
   * @see
   *   See [[zio.ZIO.whenCase]]
   */
  def whenCase[A, B](a: => A)(pf: PartialFunction[A, Task[B]])(implicit trace: ZTraceElement): Task[Option[B]] =
    ZIO.whenCase(a)(pf)

  /**
   * @see
   *   See [[zio.ZIO.whenCaseM]]
   */
  @deprecated("use whenCaseZIO", "2.0.0")
  def whenCaseM[A, B](a: => Task[A])(pf: PartialFunction[A, Task[B]])(implicit trace: ZTraceElement): Task[Option[B]] =
    ZIO.whenCaseM(a)(pf)

  /**
<<<<<<< HEAD
   * @see See [[zio.ZIO.whenCaseZIO]]
   */
  def whenCaseZIO[A, B](a: => Task[A])(pf: PartialFunction[A, Task[B]])(implicit
    trace: ZTraceElement
  ): Task[Option[B]] =
    ZIO.whenCaseZIO(a)(pf)

  /**
   * @see See [[zio.ZIO.whenM]]
=======
   * @see
   *   See [[zio.ZIO.whenM]]
>>>>>>> 26bd9d6e
   */
  @deprecated("use whenZIO", "2.0.0")
  def whenM(b: => Task[Boolean]): ZIO.WhenZIO[Any, Throwable] =
    ZIO.whenM(b)

  /**
<<<<<<< HEAD
   * @see See [[zio.ZIO.whenZIO]]
   */
  def whenZIO(b: => Task[Boolean]): ZIO.WhenZIO[Any, Throwable] =
    ZIO.whenZIO(b)

  /**
   *  @see See [[zio.ZIO.withRuntimeConfig]]
   */
  def withRuntimeConfig[A](runtimeConfig: => RuntimeConfig)(task: => Task[A])(implicit trace: ZTraceElement): Task[A] =
    ZIO.withRuntimeConfig(runtimeConfig)(task)

  /**
   * @see See [[zio.ZIO.yieldNow]]
=======
   * @see
   *   See [[zio.ZIO.yieldNow]]
>>>>>>> 26bd9d6e
   */
  def yieldNow(implicit trace: ZTraceElement): UIO[Unit] =
    ZIO.yieldNow

  private[zio] def succeedNow[A](a: A): UIO[A] =
    ZIO.succeedNow(a)
}<|MERGE_RESOLUTION|>--- conflicted
+++ resolved
@@ -32,14 +32,15 @@
     ZIO.absolve(v)
 
   /**
-<<<<<<< HEAD
-   * @see See acquireReleaseWith [[zio.ZIO]]
+   * @see
+   *   See acquireReleaseWith [[zio.ZIO]]
    */
   def acquireReleaseWith[A](acquire: => Task[A]): ZIO.Acquire[Any, Throwable, A] =
     ZIO.acquireReleaseWith(acquire)
 
   /**
-   * @see See acquireReleaseWith [[zio.ZIO]]
+   * @see
+   *   See acquireReleaseWith [[zio.ZIO]]
    */
   def acquireReleaseWith[A, B](acquire: => Task[A], release: A => UIO[Any], use: A => Task[B])(implicit
     trace: ZTraceElement
@@ -47,13 +48,15 @@
     ZIO.acquireReleaseWith(acquire, release, use)
 
   /**
-   * @see See acquireReleaseExitWith [[zio.ZIO]]
+   * @see
+   *   See acquireReleaseExitWith [[zio.ZIO]]
    */
   def acquireReleaseExitWith[A](acquire: => Task[A]): ZIO.AcquireExit[Any, Throwable, A] =
     ZIO.acquireReleaseExitWith(acquire)
 
   /**
-   * @see See acquireReleaseExitWith [[zio.ZIO]]
+   * @see
+   *   See acquireReleaseExitWith [[zio.ZIO]]
    */
   def acquireReleaseExitWith[A, B](
     acquire: => Task[A],
@@ -63,11 +66,8 @@
     ZIO.acquireReleaseExitWith(acquire, release, use)
 
   /**
-   * @see See [[zio.ZIO.allowInterrupt]]
-=======
    * @see
    *   See [[zio.ZIO.allowInterrupt]]
->>>>>>> 26bd9d6e
    */
   def allowInterrupt(implicit trace: ZTraceElement): UIO[Unit] =
     ZIO.allowInterrupt
@@ -80,7 +80,8 @@
     ZIO.apply(a)
 
   /**
-   * @see See [[zio.ZIO.async]]
+   * @see
+   *   See [[zio.ZIO.async]]
    */
   def async[A](register: (Task[A] => Unit) => Any, blockingOn: => FiberId = FiberId.None)(implicit
     trace: ZTraceElement
@@ -88,7 +89,8 @@
     ZIO.async(register, blockingOn)
 
   /**
-   * @see See [[zio.ZIO.asyncMaybe]]
+   * @see
+   *   See [[zio.ZIO.asyncMaybe]]
    */
   def asyncMaybe[A](
     register: (Task[A] => Unit) => Option[Task[A]],
@@ -97,13 +99,15 @@
     ZIO.asyncMaybe(register, blockingOn)
 
   /**
-   * @see See [[zio.ZIO.asyncZIO]]
+   * @see
+   *   See [[zio.ZIO.asyncZIO]]
    */
   def asyncZIO[A](register: (Task[A] => Unit) => Task[Any])(implicit trace: ZTraceElement): Task[A] =
     ZIO.asyncZIO(register)
 
   /**
-   * @see See [[zio.ZIO.asyncInterrupt]]
+   * @see
+   *   See [[zio.ZIO.asyncInterrupt]]
    */
   def asyncInterrupt[A](
     register: (Task[A] => Unit) => Either[Canceler[Any], Task[A]],
@@ -112,37 +116,43 @@
     ZIO.asyncInterrupt(register, blockingOn)
 
   /**
-   * @see See [[zio.ZIO.attempt]]
+   * @see
+   *   See [[zio.ZIO.attempt]]
    */
   def attempt[A](effect: => A)(implicit trace: ZTraceElement): Task[A] =
     ZIO.attempt(effect)
 
   /**
-   * @see See [[zio.ZIO.attemptBlocking]]
+   * @see
+   *   See [[zio.ZIO.attemptBlocking]]
    */
   def attemptBlocking[A](effect: => A)(implicit trace: ZTraceElement): Task[A] =
     ZIO.attemptBlocking(effect)
 
   /**
-   * @see See [[zio.ZIO.attemptBlockingCancelable]]
+   * @see
+   *   See [[zio.ZIO.attemptBlockingCancelable]]
    */
   def attemptBlockingCancelable[A](effect: => A)(cancel: => UIO[Any])(implicit trace: ZTraceElement): Task[A] =
     ZIO.attemptBlockingCancelable(effect)(cancel)
 
   /**
-   * @see See [[zio.ZIO.attemptBlockingInterrupt]]
+   * @see
+   *   See [[zio.ZIO.attemptBlockingInterrupt]]
    */
   def attemptBlockingInterrupt[A](effect: => A)(implicit trace: ZTraceElement): Task[A] =
     ZIO.attemptBlockingInterrupt(effect)
 
   /**
-   * @see See [[zio.ZIO.blocking]]
+   * @see
+   *   See [[zio.ZIO.blocking]]
    */
   def blocking[A](zio: => Task[A])(implicit trace: ZTraceElement): Task[A] =
     ZIO.blocking(zio)
 
   /**
-   * @see See [[zio.ZIO.blockingExecutor]]
+   * @see
+   *   See [[zio.ZIO.blockingExecutor]]
    */
   def blockingExecutor(implicit trace: ZTraceElement): UIO[Executor] =
     ZIO.blockingExecutor
@@ -193,19 +203,9 @@
     ZIO.checkInterruptible(f)
 
   /**
-<<<<<<< HEAD
-   * @see See [[[zio.ZIO.collect[R,E,A,B,Collection[+Element]<:Iterable[Element]]*]]]
-=======
-   * @see
-   *   See [[zio.ZIO.checkTraced]]
-   */
-  def checkTraced[A](f: TracingStatus => Task[A]): Task[A] =
-    ZIO.checkTraced(f)
-
-  /**
-   * @see
-   *   See [[zio.ZIO.collect]]
->>>>>>> 26bd9d6e
+   * @see
+   *   See
+   *   [[[zio.ZIO.collect[R,E,A,B,Collection[+Element]<:Iterable[Element]]*]]]
    */
   def collect[A, B, Collection[+Element] <: Iterable[Element]](
     in: Collection[A]
@@ -215,8 +215,8 @@
     ZIO.collect(in)(f)
 
   /**
-<<<<<<< HEAD
-   * @see See [[[zio.ZIO.collect[R,E,Key,Key2,Value,Value2](map:Map*]]]
+   * @see
+   *   See [[[zio.ZIO.collect[R,E,Key,Key2,Value,Value2](map:Map*]]]
    */
   def collect[Key, Key2, Value, Value2](
     map: Map[Key, Value]
@@ -224,12 +224,9 @@
     ZIO.collect(map)(f)
 
   /**
-   * @see See [[[zio.ZIO.collectAll[R,E,A,Collection[+Element]<:Iterable[Element]]*]]]
-=======
    * @see
    *   See
    *   [[[zio.ZIO.collectAll[R,E,A,Collection[+Element]<:Iterable[Element]]*]]]
->>>>>>> 26bd9d6e
    */
   def collectAll[A, Collection[+Element] <: Iterable[Element]](
     in: Collection[Task[A]]
@@ -265,31 +262,24 @@
     ZIO.collectAll(in)
 
   /**
-<<<<<<< HEAD
-   * @see See [[zio.ZIO.collectAll_]]
-=======
-   * @see
-   *   See [[[zio.ZIO.collectAll_[R,E,A](in:Iterable*]]]
->>>>>>> 26bd9d6e
+   * @see
+   *   See [[zio.ZIO.collectAll_]]
    */
   @deprecated("use collectAllDiscard", "2.0.0")
   def collectAll_[A](in: => Iterable[Task[A]])(implicit trace: ZTraceElement): Task[Unit] =
     ZIO.collectAll_(in)
 
   /**
-<<<<<<< HEAD
-   * @see See [[zio.ZIO.collectAllDiscard]]
+   * @see
+   *   See [[zio.ZIO.collectAllDiscard]]
    */
   def collectAllDiscard[A](in: => Iterable[Task[A]])(implicit trace: ZTraceElement): Task[Unit] =
     ZIO.collectAllDiscard(in)
 
   /**
-   * @see See [[[zio.ZIO.collectAllPar[R,E,A,Collection[+Element]<:Iterable[Element]]*]]]
-=======
    * @see
    *   See
    *   [[[zio.ZIO.collectAllPar[R,E,A,Collection[+Element]<:Iterable[Element]]*]]]
->>>>>>> 26bd9d6e
    */
   def collectAllPar[A, Collection[+Element] <: Iterable[Element]](
     as: Collection[Task[A]]
@@ -318,30 +308,23 @@
     ZIO.collectAllPar(as)
 
   /**
-<<<<<<< HEAD
-   * @see See [[zio.ZIO.collectAllPar_]]
-=======
-   * @see
-   *   See [[[zio.ZIO.collectAllPar_[R,E,A](as:Iterable*]]]
->>>>>>> 26bd9d6e
+   * @see
+   *   See [[zio.ZIO.collectAllPar_]]
    */
   @deprecated("use collectAllParDiscard", "2.0.0")
   def collectAllPar_[A](in: => Iterable[Task[A]])(implicit trace: ZTraceElement): Task[Unit] =
     ZIO.collectAllPar_(in)
 
   /**
-<<<<<<< HEAD
-   * @see See [[zio.ZIO.collectAllParDiscard]]
+   * @see
+   *   See [[zio.ZIO.collectAllParDiscard]]
    */
   def collectAllParDiscard[A](in: => Iterable[Task[A]])(implicit trace: ZTraceElement): Task[Unit] =
     ZIO.collectAllParDiscard(in)
 
   /**
-   * @see See [[zio.ZIO.collectAllParN]]
-=======
    * @see
    *   See [[zio.ZIO.collectAllParN]]
->>>>>>> 26bd9d6e
    */
   @deprecated("use collectAllPar", "2.0.0")
   def collectAllParN[A, Collection[+Element] <: Iterable[Element]](
@@ -360,19 +343,16 @@
     ZIO.collectAllParN_(n)(as)
 
   /**
-<<<<<<< HEAD
-   * @see See [[zio.ZIO.collectAllParNDiscard]]
+   * @see
+   *   See [[zio.ZIO.collectAllParNDiscard]]
    */
   @deprecated("use collectAllParDiscard", "2.0.0")
   def collectAllParNDiscard[A](n: => Int)(as: => Iterable[Task[A]])(implicit trace: ZTraceElement): Task[Unit] =
     ZIO.collectAllParNDiscard(n)(as)
 
   /**
-   * @see See [[zio.ZIO.collectAllSuccesses]]
-=======
    * @see
    *   See [[zio.ZIO.collectAllSuccesses]]
->>>>>>> 26bd9d6e
    */
   def collectAllSuccesses[A, Collection[+Element] <: Iterable[Element]](
     in: Collection[Task[A]]
@@ -442,12 +422,9 @@
     ZIO.collectFirst(as)(f)
 
   /**
-<<<<<<< HEAD
-   * @see See [[[zio.ZIO.collectPar[R,E,A,B,Collection[+Element]<:Iterable[Element]]*]]]
-=======
-   * @see
-   *   See [[zio.ZIO.collectPar]]
->>>>>>> 26bd9d6e
+   * @see
+   *   See
+   *   [[[zio.ZIO.collectPar[R,E,A,B,Collection[+Element]<:Iterable[Element]]*]]]
    */
   def collectPar[A, B, Collection[+Element] <: Iterable[Element]](
     in: Collection[A]
@@ -457,8 +434,8 @@
     ZIO.collectPar(in)(f)
 
   /**
-<<<<<<< HEAD
-   * @see See [[[zio.ZIO.collectPar[R,E,Key,Key2,Value,Value2](map:Map*]]]
+   * @see
+   *   See [[[zio.ZIO.collectPar[R,E,Key,Key2,Value,Value2](map:Map*]]]
    */
   def collectPar[Key, Key2, Value, Value2](
     map: Map[Key, Value]
@@ -466,11 +443,8 @@
     ZIO.collectPar(map)(f)
 
   /**
-   * @see See [[zio.ZIO.collectParN]]
-=======
    * @see
    *   See [[zio.ZIO.collectParN]]
->>>>>>> 26bd9d6e
    */
   @deprecated("use collectPar", "2.0.0")
   def collectParN[A, B, Collection[+Element] <: Iterable[Element]](n: => Int)(
@@ -578,33 +552,32 @@
     ZIO.effectAsyncInterrupt(register, blockingOn)
 
   /**
-<<<<<<< HEAD
-   * @see See [[zio.ZIO.effectBlocking]]
+   * @see
+   *   See [[zio.ZIO.effectBlocking]]
    */
   @deprecated("use attemptBlocking", "2.0.0")
   def effectBlocking[A](effect: => A)(implicit trace: ZTraceElement): Task[A] =
     ZIO.effectBlocking(effect)
 
   /**
-   * @see See [[zio.ZIO.effectBlockingCancelable]]
+   * @see
+   *   See [[zio.ZIO.effectBlockingCancelable]]
    */
   @deprecated("use attemptBlockingCancelable", "2.0.0")
   def effectBlockingCancelable[A](effect: => A)(cancel: => UIO[Any])(implicit trace: ZTraceElement): Task[A] =
     ZIO.effectBlockingCancelable(effect)(cancel)
 
   /**
-   * @see See [[zio.ZIO.effectBlockingInterrupt]]
+   * @see
+   *   See [[zio.ZIO.effectBlockingInterrupt]]
    */
   @deprecated("use attemptBlockingInterrupt", "2.0.0")
   def effectBlockingInterrupt[A](effect: => A)(implicit trace: ZTraceElement): Task[A] =
     ZIO.effectBlockingInterrupt(effect)
 
   /**
-   * @see See [[zio.RIO.effectSuspend]]
-=======
    * @see
    *   See [[zio.RIO.effectSuspend]]
->>>>>>> 26bd9d6e
    */
   @deprecated("use suspend", "2.0.0")
   def effectSuspend[A](task: => Task[A])(implicit trace: ZTraceElement): Task[A] =
@@ -664,7 +637,8 @@
     ZIO.fail(error)
 
   /**
-   * @see See [[zio.ZIO.failCause]]
+   * @see
+   *   See [[zio.ZIO.failCause]]
    */
   def failCause(cause: => Cause[Throwable])(implicit trace: ZTraceElement): Task[Nothing] =
     ZIO.failCause(cause)
@@ -901,56 +875,46 @@
     ZIO.foreachParN(n)(as)(fn)
 
   /**
-<<<<<<< HEAD
-   * @see See [[zio.ZIO.foreach_]]
-=======
-   * @see
-   *   See [[[zio.ZIO.foreach_[R,E,A](as:Iterable*]]]
->>>>>>> 26bd9d6e
+   * @see
+   *   See [[zio.ZIO.foreach_]]
    */
   @deprecated("use foreachDiscard", "2.0.0")
   def foreach_[A](as: => Iterable[A])(f: A => Task[Any])(implicit trace: ZTraceElement): Task[Unit] =
     ZIO.foreach_(as)(f)
 
   /**
-<<<<<<< HEAD
-   * @see See [[zio.ZIO.foreachDiscard]]
+   * @see
+   *   See [[zio.ZIO.foreachDiscard]]
    */
   def foreachDiscard[A](as: => Iterable[A])(f: A => Task[Any])(implicit trace: ZTraceElement): Task[Unit] =
     ZIO.foreachDiscard(as)(f)
 
   /**
-   * @see See [[zio.ZIO.foreachPar_]]
-=======
-   * @see
-   *   See [[[zio.ZIO.foreachPar_[R,E,A](as:Iterable*]]]
->>>>>>> 26bd9d6e
+   * @see
+   *   See [[zio.ZIO.foreachPar_]]
    */
   @deprecated("use foreachParDiscard", "2.0.0")
   def foreachPar_[A, B](as: => Iterable[A])(f: A => Task[Any])(implicit trace: ZTraceElement): Task[Unit] =
     ZIO.foreachPar_(as)(f)
 
   /**
-<<<<<<< HEAD
-   * @see See [[zio.ZIO.foreachParDiscard]]
+   * @see
+   *   See [[zio.ZIO.foreachParDiscard]]
    */
   def foreachParDiscard[A, B](as: => Iterable[A])(f: A => Task[Any])(implicit trace: ZTraceElement): Task[Unit] =
     ZIO.foreachParDiscard(as)(f)
 
   /**
-   * @see See [[zio.ZIO.foreachParN_]]
-=======
    * @see
    *   See [[zio.ZIO.foreachParN_]]
->>>>>>> 26bd9d6e
    */
   @deprecated("use foreachParDiscard", "2.0.0")
   def foreachParN_[A, B](n: => Int)(as: => Iterable[A])(f: A => Task[Any])(implicit trace: ZTraceElement): Task[Unit] =
     ZIO.foreachParN_(n)(as)(f)
 
   /**
-<<<<<<< HEAD
-   * @see See [[zio.ZIO.foreachParNDiscard]]
+   * @see
+   *   See [[zio.ZIO.foreachParNDiscard]]
    */
   @deprecated("use foreachParDiscard", "2.0.0")
   def foreachParNDiscard[A, B](n: => Int)(as: => Iterable[A])(f: A => Task[Any])(implicit
@@ -959,11 +923,8 @@
     ZIO.foreachParNDiscard(n)(as)(f)
 
   /**
-   * @see See [[zio.ZIO.forkAll]]
-=======
    * @see
    *   See [[zio.ZIO.forkAll]]
->>>>>>> 26bd9d6e
    */
   def forkAll[A, Collection[+Element] <: Iterable[Element]](
     as: Collection[Task[A]]
@@ -982,23 +943,14 @@
     ZIO.forkAll_(as)
 
   /**
-<<<<<<< HEAD
-   * @see See [[zio.ZIO.forkAllDiscard]]
-=======
-   * @see
-   *   See [[zio.ZIO.fromEither]]
->>>>>>> 26bd9d6e
+   * @see
+   *   See [[zio.ZIO.forkAllDiscard]]
    */
   def forkAllDiscard[A](as: => Iterable[Task[A]])(implicit trace: ZTraceElement): UIO[Unit] =
     ZIO.forkAllDiscard(as)
 
   /**
-<<<<<<< HEAD
    * Constructs a `Task` value of the appropriate type for the specified input.
-=======
-   * @see
-   *   See [[zio.ZIO.fromFiber]]
->>>>>>> 26bd9d6e
    */
   def from[Input](input: => Input)(implicit
     constructor: ZIO.ZIOConstructor[Any, Throwable, Input],
@@ -1007,68 +959,44 @@
     constructor.make(input)
 
   /**
-<<<<<<< HEAD
-   * @see See [[zio.ZIO.fromEither]]
-=======
-   * @see
-   *   See [[zio.ZIO.fromFiberM]]
->>>>>>> 26bd9d6e
+   * @see
+   *   See [[zio.ZIO.fromEither]]
    */
   def fromEither[A](v: => Either[Throwable, A])(implicit trace: ZTraceElement): Task[A] =
     ZIO.fromEither(v)
 
   /**
-<<<<<<< HEAD
-   * @see See [[zio.ZIO.fromFiber]]
-=======
-   * @see
-   *   [[zio.ZIO.fromFunction]]
->>>>>>> 26bd9d6e
+   * @see
+   *   See [[zio.ZIO.fromFiber]]
    */
   def fromFiber[A](fiber: => Fiber[Throwable, A])(implicit trace: ZTraceElement): Task[A] =
     ZIO.fromFiber(fiber)
 
   /**
-<<<<<<< HEAD
-   * @see See [[zio.ZIO.fromFiberM]]
-=======
-   * @see
-   *   See [[zio.ZIO.fromFutureInterrupt]]
->>>>>>> 26bd9d6e
+   * @see
+   *   See [[zio.ZIO.fromFiberM]]
    */
   @deprecated("use fromFiberZIO", "2.0.0")
   def fromFiberM[A](fiber: => Task[Fiber[Throwable, A]])(implicit trace: ZTraceElement): Task[A] =
     ZIO.fromFiberM(fiber)
 
   /**
-<<<<<<< HEAD
-   * @see See [[zio.ZIO.fromFiberZIO]]
-=======
-   * @see
-   *   [[zio.ZIO.fromFunctionFuture]]
->>>>>>> 26bd9d6e
+   * @see
+   *   See [[zio.ZIO.fromFiberZIO]]
    */
   def fromFiberZIO[A](fiber: => Task[Fiber[Throwable, A]])(implicit trace: ZTraceElement): Task[A] =
     ZIO.fromFiberZIO(fiber)
 
   /**
-<<<<<<< HEAD
-   * @see See [[zio.ZIO.fromFuture]]
-=======
-   * @see
-   *   [[zio.ZIO.fromFunctionM]]
->>>>>>> 26bd9d6e
+   * @see
+   *   See [[zio.ZIO.fromFuture]]
    */
   def fromFuture[A](make: ExecutionContext => scala.concurrent.Future[A])(implicit trace: ZTraceElement): Task[A] =
     ZIO.fromFuture(make)
 
   /**
-<<<<<<< HEAD
-   * @see See [[zio.ZIO.fromFutureInterrupt]]
-=======
-   * @see
-   *   See [[zio.ZIO.fromFuture]]
->>>>>>> 26bd9d6e
+   * @see
+   *   See [[zio.ZIO.fromFutureInterrupt]]
    */
   def fromFutureInterrupt[A](make: ExecutionContext => scala.concurrent.Future[A])(implicit
     trace: ZTraceElement
@@ -1098,31 +1026,16 @@
     ZIO.halt(cause)
 
   /**
-<<<<<<< HEAD
-   * @see [[zio.ZIO.ifM]]
-=======
-   * @see
-   *   See [[zio.ZIO.haltWith]]
-   */
-  def haltWith[E <: Throwable](function: (() => ZTrace) => Cause[E]): Task[Nothing] =
-    ZIO.haltWith(function)
-
-  /**
-   * @see
-   *   [[zio.ZIO.identity]]
->>>>>>> 26bd9d6e
+   * @see
+   *   [[zio.ZIO.ifM]]
    */
   @deprecated("use ifZIO", "2.0.0")
   def ifM(b: => Task[Boolean]): ZIO.IfZIO[Any, Throwable] =
     ZIO.ifM(b)
 
   /**
-<<<<<<< HEAD
-   * @see [[zio.ZIO.ifZIO]]
-=======
-   * @see
-   *   [[zio.ZIO.ifM]]
->>>>>>> 26bd9d6e
+   * @see
+   *   [[zio.ZIO.ifZIO]]
    */
   def ifZIO(b: => Task[Boolean]): ZIO.IfZIO[Any, Throwable] =
     ZIO.ifZIO(b)
@@ -1197,8 +1110,8 @@
     ZIO.loop_(initial)(cont, inc)(body)
 
   /**
-<<<<<<< HEAD
-   *  @see See [[zio.ZIO.loopDiscard]]
+   * @see
+   *   See [[zio.ZIO.loopDiscard]]
    */
   def loopDiscard[S](initial: => S)(cont: S => Boolean, inc: S => S)(body: S => Task[Any])(implicit
     trace: ZTraceElement
@@ -1206,11 +1119,8 @@
     ZIO.loopDiscard(initial)(cont, inc)(body)
 
   /**
-   *  @see [[zio.ZIO.mapN[R,E,A,B,C]*]]
-=======
    * @see
    *   [[zio.ZIO.mapN[R,E,A,B,C]*]]
->>>>>>> 26bd9d6e
    */
   @deprecated("use zip", "2.0.0")
   def mapN[A, B, C](task1: => Task[A], task2: => Task[B])(f: (A, B) => C)(implicit trace: ZTraceElement): Task[C] =
@@ -1321,18 +1231,15 @@
     ZIO.not(effect)
 
   /**
-<<<<<<< HEAD
-   * @see See [[zio.ZIO.onExecutor]]
+   * @see
+   *   See [[zio.ZIO.onExecutor]]
    */
   def onExecutor[A](executor: => Executor)(task: Task[A])(implicit trace: ZTraceElement): Task[A] =
     ZIO.onExecutor(executor)(task)
 
   /**
-   * @see See [[zio.ZIO.partition]]
-=======
    * @see
    *   See [[zio.ZIO.partition]]
->>>>>>> 26bd9d6e
    */
   def partition[A, B](in: => Iterable[A])(f: A => Task[B])(implicit
     trace: ZTraceElement
@@ -1403,24 +1310,22 @@
     ZIO.replicateM_(n)(effect)
 
   /**
-<<<<<<< HEAD
-   * @see See [[zio.ZIO.replicateZIO]]
+   * @see
+   *   See [[zio.ZIO.replicateZIO]]
    */
   def replicateZIO[A](n: => Int)(effect: => Task[A])(implicit trace: ZTraceElement): Task[Iterable[A]] =
     ZIO.replicateZIO(n)(effect)
 
   /**
-   * @see See [[zio.ZIO.replicateZIODiscard]]
+   * @see
+   *   See [[zio.ZIO.replicateZIODiscard]]
    */
   def replicateZIODiscard[A](n: => Int)(effect: => Task[A])(implicit trace: ZTraceElement): Task[Unit] =
     ZIO.replicateZIODiscard(n)(effect)
 
   /**
-   * @see See [[zio.ZIO.require]]
-=======
    * @see
    *   See [[zio.ZIO.require]]
->>>>>>> 26bd9d6e
    */
   @deprecated("use someOrFail", "2.0.0")
   def require[A](error: => Throwable)(implicit trace: ZTraceElement): Task[Option[A]] => Task[A] =
@@ -1450,12 +1355,8 @@
     ZIO.runtime
 
   /**
-<<<<<<< HEAD
-   * @see See [[zio.ZIO.runtimeConfig]]
-=======
-   * @see
-   *   See [[zio.ZIO.succeed]]
->>>>>>> 26bd9d6e
+   * @see
+   *   See [[zio.ZIO.runtimeConfig]]
    */
   def runtimeConfig(implicit trace: ZTraceElement): UIO[RuntimeConfig] =
     ZIO.runtimeConfig
@@ -1468,53 +1369,50 @@
     ZIO.some(a)
 
   /**
-<<<<<<< HEAD
-   * @see See [[zio.ZIO.succeed]]
+   * @see
+   *   See [[zio.ZIO.succeed]]
    */
   def succeed[A](a: => A)(implicit trace: ZTraceElement): UIO[A] =
     ZIO.succeed(a)
 
   /**
-   * @see See [[zio.ZIO.succeedBlocking]]
+   * @see
+   *   See [[zio.ZIO.succeedBlocking]]
    */
   def succeedBlocking[A](a: => A)(implicit trace: ZTraceElement): UIO[A] =
     ZIO.succeedBlocking(a)
 
   /**
-   * @see See [[zio.ZIO.suspend]]
-=======
-   * @see
-   *   See [[zio.ZIO.trace]]
->>>>>>> 26bd9d6e
+   * @see
+   *   See [[zio.ZIO.suspend]]
    */
   def suspend[A](task: => Task[A])(implicit trace: ZTraceElement): Task[A] =
     ZIO.suspend(task)
 
   /**
-<<<<<<< HEAD
-   * @see See [[zio.ZIO.suspendSucceed]]
-=======
-   * @see
-   *   See [[zio.ZIO.traced]]
->>>>>>> 26bd9d6e
+   * @see
+   *   See [[zio.ZIO.suspendSucceed]]
    */
   def suspendSucceed[A](task: => Task[A])(implicit trace: ZTraceElement): Task[A] =
     ZIO.suspendSucceed(task)
 
   /**
-   * @see See [[zio.ZIO.suspendSucceedWith]]
+   * @see
+   *   See [[zio.ZIO.suspendSucceedWith]]
    */
   def suspendSucceedWith[A](f: (RuntimeConfig, FiberId) => Task[A])(implicit trace: ZTraceElement): Task[A] =
     ZIO.suspendSucceedWith(f)
 
   /**
-   * @see See [[zio.RIO.suspendWith]]
+   * @see
+   *   See [[zio.RIO.suspendWith]]
    */
   def suspendWith[A](f: (RuntimeConfig, FiberId) => Task[A])(implicit trace: ZTraceElement): Task[A] =
     ZIO.suspendWith(f)
 
   /**
-   * @see See [[zio.ZIO.trace]]
+   * @see
+   *   See [[zio.ZIO.trace]]
    */
   def trace(implicit trace: ZTraceElement): UIO[ZTrace] =
     ZIO.trace
@@ -1556,23 +1454,15 @@
     ZIO.unlessM(b)
 
   /**
-<<<<<<< HEAD
-   * @see See [[zio.ZIO.unlessZIO]]
-=======
-   * @see
-   *   [[zio.ZIO.unsandbox]]
->>>>>>> 26bd9d6e
+   * @see
+   *   See [[zio.ZIO.unlessZIO]]
    */
   def unlessZIO(b: => Task[Boolean]): ZIO.UnlessZIO[Any, Throwable] =
     ZIO.unlessZIO(b)
 
   /**
-<<<<<<< HEAD
-   * @see [[zio.ZIO.unsandbox]]
-=======
-   * @see
-   *   See [[zio.ZIO.untraced]]
->>>>>>> 26bd9d6e
+   * @see
+   *   [[zio.ZIO.unsandbox]]
    */
   def unsandbox[A](v: => IO[Cause[Throwable], A])(implicit trace: ZTraceElement): Task[A] =
     ZIO.unsandbox(v)
@@ -1600,8 +1490,8 @@
     ZIO.whenCaseM(a)(pf)
 
   /**
-<<<<<<< HEAD
-   * @see See [[zio.ZIO.whenCaseZIO]]
+   * @see
+   *   See [[zio.ZIO.whenCaseZIO]]
    */
   def whenCaseZIO[A, B](a: => Task[A])(pf: PartialFunction[A, Task[B]])(implicit
     trace: ZTraceElement
@@ -1609,35 +1499,30 @@
     ZIO.whenCaseZIO(a)(pf)
 
   /**
-   * @see See [[zio.ZIO.whenM]]
-=======
    * @see
    *   See [[zio.ZIO.whenM]]
->>>>>>> 26bd9d6e
    */
   @deprecated("use whenZIO", "2.0.0")
   def whenM(b: => Task[Boolean]): ZIO.WhenZIO[Any, Throwable] =
     ZIO.whenM(b)
 
   /**
-<<<<<<< HEAD
-   * @see See [[zio.ZIO.whenZIO]]
+   * @see
+   *   See [[zio.ZIO.whenZIO]]
    */
   def whenZIO(b: => Task[Boolean]): ZIO.WhenZIO[Any, Throwable] =
     ZIO.whenZIO(b)
 
   /**
-   *  @see See [[zio.ZIO.withRuntimeConfig]]
+   * @see
+   *   See [[zio.ZIO.withRuntimeConfig]]
    */
   def withRuntimeConfig[A](runtimeConfig: => RuntimeConfig)(task: => Task[A])(implicit trace: ZTraceElement): Task[A] =
     ZIO.withRuntimeConfig(runtimeConfig)(task)
 
   /**
-   * @see See [[zio.ZIO.yieldNow]]
-=======
    * @see
    *   See [[zio.ZIO.yieldNow]]
->>>>>>> 26bd9d6e
    */
   def yieldNow(implicit trace: ZTraceElement): UIO[Unit] =
     ZIO.yieldNow
